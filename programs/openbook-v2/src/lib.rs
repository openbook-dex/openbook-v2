--- conflicted
+++ resolved
@@ -308,19 +308,12 @@
     }
 
     /// Cancel orders and place multiple orders.
-<<<<<<< HEAD
-    pub fn cancel_and_place_orders<'info>(
-        ctx: Context<'_, '_, '_, 'info, CancelAndPlaceOrders<'info>>,
-        cancel_client_orders_ids: Vec<u64>,
-        place_orders: Vec<PlaceOrderArgs>,
-=======
     pub fn cancel_all_and_place_orders(
         ctx: Context<CancelAllAndPlaceOrders>,
         orders_type: PlaceOrderType,
         bids: Vec<PlaceMultipleOrdersArgs>,
         asks: Vec<PlaceMultipleOrdersArgs>,
         limit: u8,
->>>>>>> 8d488150
     ) -> Result<Vec<Option<u128>>> {
         let n_bids = bids.len();
 
