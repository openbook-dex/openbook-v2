use anchor_lang::prelude::*;
use std::cmp;

use crate::accounts_ix::*;
use crate::accounts_zerocopy::AccountInfoRef;
use crate::error::*;
use crate::state::*;
use crate::token_utils::*;

#[allow(clippy::too_many_arguments)]
<<<<<<< HEAD
pub fn cancel_all_and_place_orders<'c: 'info, 'info>(
    ctx: Context<'_, '_, 'c, 'info, CancelAllAndPlaceOrders<'info>>,
=======
pub fn cancel_all_and_place_orders(
    ctx: Context<CancelAllAndPlaceOrders>,
    cancel: bool,
>>>>>>> 59cbaba4
    mut orders: Vec<Order>,
    limit: u8,
) -> Result<Vec<Option<u128>>> {
    let mut open_orders_account = ctx.accounts.open_orders_account.load_mut()?;
    let open_orders_account_pk = ctx.accounts.open_orders_account.key();

    let clock = Clock::get()?;

    let mut market = ctx.accounts.market.load_mut()?;
    require!(
        !market.is_expired(clock.unix_timestamp),
        OpenBookError::MarketHasExpired
    );

    let mut book = Orderbook {
        bids: ctx.accounts.bids.load_mut()?,
        asks: ctx.accounts.asks.load_mut()?,
    };
    let mut event_heap = ctx.accounts.event_heap.load_mut()?;
    let event_heap_size_before = event_heap.len();

    let now_ts: u64 = clock.unix_timestamp.try_into().unwrap();

    let oracle_price = market.oracle_price(
        AccountInfoRef::borrow_some(ctx.accounts.oracle_a.as_ref())?.as_ref(),
        AccountInfoRef::borrow_some(ctx.accounts.oracle_b.as_ref())?.as_ref(),
        clock.slot,
    )?;

    if cancel {
        book.cancel_all_orders(&mut open_orders_account, *market, u8::MAX, None)?;
    }

    let mut base_amount = 0_u64;
    let mut quote_amount = 0_u64;
    let mut order_ids = Vec::new();
    for order in orders.iter_mut() {
        order.max_base_lots = market.max_base_lots();
        require_gte!(
            order.max_quote_lots_including_fees,
            0,
            OpenBookError::InvalidInputLots
        );

        match order.side {
            Side::Ask => {
                let max_available_base = ctx.accounts.user_base_account.amount
                    + open_orders_account.position.base_free_native
                    - base_amount;
                order.max_base_lots = std::cmp::min(
                    order.max_base_lots,
                    market.max_base_lots_from_lamports(max_available_base),
                );
            }
            Side::Bid => {
                let max_available_quote = ctx.accounts.user_quote_account.amount
                    + open_orders_account.position.quote_free_native
                    - quote_amount;
                order.max_quote_lots_including_fees = std::cmp::min(
                    order.max_quote_lots_including_fees,
                    market.max_quote_lots_from_lamports(max_available_quote),
                );
            }
        }

        let OrderWithAmounts {
            order_id,
            total_base_taken_native,
            total_quote_taken_native,
            posted_base_native,
            posted_quote_native,
            taker_fees,
            maker_fees,
            ..
        } = book.new_order(
            order,
            &mut market,
            &mut event_heap,
            oracle_price,
            Some(&mut open_orders_account),
            &open_orders_account_pk,
            now_ts,
            limit,
            ctx.remaining_accounts,
        )?;

        match order.side {
            Side::Bid => {
                quote_amount = quote_amount
                    .checked_add(
                        total_quote_taken_native + posted_quote_native + taker_fees + maker_fees,
                    )
                    .ok_or(OpenBookError::InvalidInputOrdersAmounts)?;
            }
            Side::Ask => {
                base_amount = base_amount
                    .checked_add(total_base_taken_native + posted_base_native)
                    .ok_or(OpenBookError::InvalidInputOrdersAmounts)?;
            }
        };

        order_ids.push(order_id);
    }

    let position = &mut open_orders_account.position;

    let free_base_to_lock = cmp::min(base_amount, position.base_free_native);
    let free_quote_to_lock = cmp::min(quote_amount, position.quote_free_native);

    let deposit_base_amount = base_amount - free_base_to_lock;
    let deposit_quote_amount = quote_amount - free_quote_to_lock;

    position.base_free_native -= free_base_to_lock;
    position.quote_free_native -= free_quote_to_lock;

    market.base_deposit_total += deposit_base_amount;
    market.quote_deposit_total += deposit_quote_amount;

    if event_heap.len() > event_heap_size_before {
        position.penalty_heap_count += 1;
    }

    token_transfer(
        deposit_quote_amount,
        &ctx.accounts.token_program,
        &ctx.accounts.user_quote_account,
        &ctx.accounts.market_quote_vault,
        &ctx.accounts.signer,
    )?;
    token_transfer(
        deposit_base_amount,
        &ctx.accounts.token_program,
        &ctx.accounts.user_base_account,
        &ctx.accounts.market_base_vault,
        &ctx.accounts.signer,
    )?;

    Ok(order_ids)
}<|MERGE_RESOLUTION|>--- conflicted
+++ resolved
@@ -8,14 +8,9 @@
 use crate::token_utils::*;
 
 #[allow(clippy::too_many_arguments)]
-<<<<<<< HEAD
 pub fn cancel_all_and_place_orders<'c: 'info, 'info>(
     ctx: Context<'_, '_, 'c, 'info, CancelAllAndPlaceOrders<'info>>,
-=======
-pub fn cancel_all_and_place_orders(
-    ctx: Context<CancelAllAndPlaceOrders>,
     cancel: bool,
->>>>>>> 59cbaba4
     mut orders: Vec<Order>,
     limit: u8,
 ) -> Result<Vec<Option<u128>>> {
