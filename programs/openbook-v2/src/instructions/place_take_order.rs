use anchor_lang::prelude::*;

use crate::accounts_ix::*;
use crate::accounts_zerocopy::AccountInfoRef;
use crate::error::*;
use crate::state::*;
use crate::token_utils::*;

#[allow(clippy::too_many_arguments)]
pub fn place_take_order(ctx: Context<PlaceTakeOrder>, order: Order, limit: u8) -> Result<()> {
    require_gte!(order.max_base_lots, 0, OpenBookError::InvalidInputLots);
    require_gte!(
        order.max_quote_lots_including_fees,
        0,
        OpenBookError::InvalidInputLots
    );

    let clock = Clock::get()?;

    let mut market = ctx.accounts.market.load_mut()?;
    require!(
        !market.is_expired(clock.unix_timestamp),
        OpenBookError::MarketHasExpired
    );

    let mut book = Orderbook {
        bids: ctx.accounts.bids.load_mut()?,
        asks: ctx.accounts.asks.load_mut()?,
    };

    let mut event_heap = ctx.accounts.event_heap.load_mut()?;
    let event_heap_size_before = event_heap.len();

    let now_ts: u64 = clock.unix_timestamp.try_into().unwrap();

    let oracle_price = market.oracle_price(
        AccountInfoRef::borrow_some(ctx.accounts.oracle_a.as_ref())?.as_ref(),
        AccountInfoRef::borrow_some(ctx.accounts.oracle_b.as_ref())?.as_ref(),
        clock.slot,
    )?;

    let side = order.side;

    let OrderWithAmounts {
        total_base_taken_native,
        total_quote_taken_native,
        referrer_amount,
        taker_fees,
        ..
    } = book.new_order(
        &order,
        &mut market,
        &mut event_heap,
        oracle_price,
        None,
        &ctx.accounts.signer.key(),
        now_ts,
        limit,
        ctx.remaining_accounts,
    )?;

    // place_take_orders doesnt pay to referrers
    let makers_rebates = taker_fees - referrer_amount;

    let (deposit_amount, withdraw_amount) = match side {
        Side::Bid => {
            let total_quote_including_fees = total_quote_taken_native + makers_rebates;
            market.base_deposit_total -= total_base_taken_native;
            market.quote_deposit_total += total_quote_including_fees;
            (total_quote_including_fees, total_base_taken_native)
        }
        Side::Ask => {
            let total_quote_discounting_fees = total_quote_taken_native - makers_rebates;
            market.base_deposit_total += total_base_taken_native;
            market.quote_deposit_total -= total_quote_discounting_fees;
            (total_base_taken_native, total_quote_discounting_fees)
        }
    };

    let seeds = market_seeds!(market, ctx.accounts.market.key());

    drop(market);

    if event_heap.len() > event_heap_size_before {
        system_program_transfer(
            PENALTY_EVENT_HEAP,
            &ctx.accounts.system_program,
            &ctx.accounts.penalty_payer,
            &ctx.accounts.market,
        )?;
    }

    let (user_deposit_acc, user_withdraw_acc, market_deposit_acc, market_withdraw_acc) = match side
    {
        Side::Bid => (
            &ctx.accounts.user_quote_account,
            &ctx.accounts.user_base_account,
            &ctx.accounts.market_quote_vault,
            &ctx.accounts.market_base_vault,
        ),
        Side::Ask => (
            &ctx.accounts.user_base_account,
            &ctx.accounts.user_quote_account,
            &ctx.accounts.market_base_vault,
            &ctx.accounts.market_quote_vault,
        ),
    };

    let deposit_mint_acc: Option<AccountInfo<'_>>;
    let deposit_actual_amount: u64;
    let deposit_decimals: Option<u8>;

    let withdraw_mint_acc: Option<AccountInfo<'_>>;
    let withdraw_decimals: Option<u8>;

    if let Some(deposit_mint) = &ctx.accounts.deposit_mint {
        let deposit_amount_wrapped = {
            calculate_amount_with_fee(
                deposit_mint.to_account_info(),
                ctx.accounts.token_program.to_account_info(),
                deposit_amount,
            )
        };

        deposit_actual_amount = deposit_amount_wrapped.unwrap().unwrap();

        deposit_mint_acc = Some(deposit_mint.to_account_info());

        deposit_decimals = Some(deposit_mint.decimals);
    } else {
        deposit_actual_amount = deposit_amount;

        deposit_mint_acc = None;

        deposit_decimals = None;
    }

    if let Some(withdraw_mint) = &ctx.accounts.withdraw_mint {
        withdraw_mint_acc = Some(withdraw_mint.to_account_info());

        withdraw_decimals = Some(withdraw_mint.decimals);
    } else {
        withdraw_mint_acc = None;

        withdraw_decimals = None;
    }

    token_transfer(
        &ctx.accounts.token_program,
        user_deposit_acc.as_ref(),
        market_deposit_acc,
        &ctx.accounts.signer,
        &deposit_mint_acc,
        AmountAndDecimals {
            amount: deposit_actual_amount,
            decimals: deposit_decimals,
        },
    )?;

    token_transfer_signed(
        &ctx.accounts.token_program,
        market_withdraw_acc,
        user_withdraw_acc.as_ref(),
        &ctx.accounts.market_authority,
        seeds,
        &withdraw_mint_acc,
        AmountAndDecimals {
            amount: withdraw_amount,
            decimals: withdraw_decimals,
        },
    )?;

<<<<<<< HEAD
    if let Some(referrer_account) = &ctx.accounts.referrer_account {
        if referrer_account.mint == user_withdraw_acc.mint {
            token_transfer_signed(
                &ctx.accounts.token_program,
                &ctx.accounts.market_quote_vault,
                referrer_account,
                &ctx.accounts.market_authority,
                seeds,
                &withdraw_mint_acc,
                AmountAndDecimals {
                    amount: referrer_amount,
                    decimals: withdraw_decimals,
                },
            )?;
        } else if referrer_account.mint == user_deposit_acc.mint {
            token_transfer_signed(
                &ctx.accounts.token_program,
                &ctx.accounts.market_quote_vault,
                referrer_account,
                &ctx.accounts.market_authority,
                seeds,
                &deposit_mint_acc,
                AmountAndDecimals {
                    amount: referrer_amount,
                    decimals: deposit_decimals,
                },
            )?;
        }
    }

=======
>>>>>>> 8d488150
    Ok(())
}<|MERGE_RESOLUTION|>--- conflicted
+++ resolved
@@ -170,38 +170,7 @@
         },
     )?;
 
-<<<<<<< HEAD
-    if let Some(referrer_account) = &ctx.accounts.referrer_account {
-        if referrer_account.mint == user_withdraw_acc.mint {
-            token_transfer_signed(
-                &ctx.accounts.token_program,
-                &ctx.accounts.market_quote_vault,
-                referrer_account,
-                &ctx.accounts.market_authority,
-                seeds,
-                &withdraw_mint_acc,
-                AmountAndDecimals {
-                    amount: referrer_amount,
-                    decimals: withdraw_decimals,
-                },
-            )?;
-        } else if referrer_account.mint == user_deposit_acc.mint {
-            token_transfer_signed(
-                &ctx.accounts.token_program,
-                &ctx.accounts.market_quote_vault,
-                referrer_account,
-                &ctx.accounts.market_authority,
-                seeds,
-                &deposit_mint_acc,
-                AmountAndDecimals {
-                    amount: referrer_amount,
-                    decimals: deposit_decimals,
-                },
-            )?;
-        }
-    }
 
-=======
->>>>>>> 8d488150
+
     Ok(())
 }