use crate::state::market_seeds;
use anchor_lang::prelude::*;

use crate::accounts_ix::*;
use crate::logs::SweepFeesLog;
use crate::token_utils::*;
<<<<<<< HEAD
use anchor_spl::token_interface::Mint;
=======
use anchor_spl::token_interface::{TokenInterface, self, Mint, TokenAccount};
>>>>>>> 52926c8e

pub fn sweep_fees<'info>(ctx: Context<'_, '_, '_, 'info, SweepFees<'info>>) -> Result<()> {
    let mut market = ctx.accounts.market.load_mut()?;

    let amount = market.fees_available;
    market.fees_available = 0;
    market.quote_deposit_total -= amount;

    let seeds = market_seeds!(market, ctx.accounts.market.key());
    drop(market);

    let remaining_accounts = ctx.remaining_accounts;

    // Getting actual base token amount to be deposited
    
    // let token_account_info = remaining_accounts[0]; // base token mint

    let token_fee_wrapped = {
        get_token_fee(remaining_accounts[0].to_account_info(), ctx.accounts.token_program.to_account_info(), amount)
    };
    let token_fee = token_fee_wrapped.unwrap().unwrap();

    let actual_amount = amount - token_fee;

    let data = &mut &**remaining_accounts[0].try_borrow_data()?;
    let mint = Mint::try_deserialize(data).unwrap();
    let decimals = mint.decimals;

<<<<<<< HEAD
    if &ctx.accounts.market_quote_vault.mint == remaining_accounts[0].key {
        token_transfer_signed(
            actual_amount,
            &ctx.accounts.token_program,
            &ctx.accounts.market_quote_vault,
            &ctx.accounts.token_receiver_account,
            &ctx.accounts.market_authority,
            seeds,
            remaining_accounts[0].to_account_info(),
            decimals,
        )?;
    } else if &ctx.accounts.market_quote_vault.mint == remaining_accounts[1].key {
        token_transfer_signed(
            actual_amount,
            &ctx.accounts.token_program,
            &ctx.accounts.market_quote_vault,
            &ctx.accounts.token_receiver_account,
            &ctx.accounts.market_authority,
            seeds,
            remaining_accounts[1].to_account_info(),
            decimals,
        )?;
    }
=======

    token_transfer_signed(
        actual_amount,
        &ctx.accounts.token_program,
        &ctx.accounts.market_quote_vault,
        &ctx.accounts.token_receiver_account,
        &ctx.accounts.market_authority,
        seeds,
        remaining_accounts[0].to_account_info(),
        decimals,
    )?;
>>>>>>> 52926c8e

    emit!(SweepFeesLog {
        market: ctx.accounts.market.key(),
        amount,
        receiver: ctx.accounts.token_receiver_account.key(),
    });

    Ok(())
}<|MERGE_RESOLUTION|>--- conflicted
+++ resolved
@@ -4,11 +4,7 @@
 use crate::accounts_ix::*;
 use crate::logs::SweepFeesLog;
 use crate::token_utils::*;
-<<<<<<< HEAD
 use anchor_spl::token_interface::Mint;
-=======
-use anchor_spl::token_interface::{TokenInterface, self, Mint, TokenAccount};
->>>>>>> 52926c8e
 
 pub fn sweep_fees<'info>(ctx: Context<'_, '_, '_, 'info, SweepFees<'info>>) -> Result<()> {
     let mut market = ctx.accounts.market.load_mut()?;
@@ -23,9 +19,6 @@
     let remaining_accounts = ctx.remaining_accounts;
 
     // Getting actual base token amount to be deposited
-    
-    // let token_account_info = remaining_accounts[0]; // base token mint
-
     let token_fee_wrapped = {
         get_token_fee(remaining_accounts[0].to_account_info(), ctx.accounts.token_program.to_account_info(), amount)
     };
@@ -37,7 +30,6 @@
     let mint = Mint::try_deserialize(data).unwrap();
     let decimals = mint.decimals;
 
-<<<<<<< HEAD
     if &ctx.accounts.market_quote_vault.mint == remaining_accounts[0].key {
         token_transfer_signed(
             actual_amount,
@@ -61,19 +53,6 @@
             decimals,
         )?;
     }
-=======
-
-    token_transfer_signed(
-        actual_amount,
-        &ctx.accounts.token_program,
-        &ctx.accounts.market_quote_vault,
-        &ctx.accounts.token_receiver_account,
-        &ctx.accounts.market_authority,
-        seeds,
-        remaining_accounts[0].to_account_info(),
-        decimals,
-    )?;
->>>>>>> 52926c8e
 
     emit!(SweepFeesLog {
         market: ctx.accounts.market.key(),
