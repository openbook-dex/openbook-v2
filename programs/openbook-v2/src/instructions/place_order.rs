--- conflicted
+++ resolved
@@ -26,23 +26,6 @@
         !market.is_expired(clock.unix_timestamp),
         OpenBookError::MarketHasExpired
     );
-<<<<<<< HEAD
-=======
-
-    if let Some(open_orders_admin) = Option::<Pubkey>::from(market.open_orders_admin) {
-        let open_orders_admin_signer = ctx
-            .accounts
-            .open_orders_admin
-            .as_ref()
-            .map(|signer| signer.key())
-            .ok_or(OpenBookError::MissingOpenOrdersAdmin)?;
-        require_eq!(
-            open_orders_admin,
-            open_orders_admin_signer,
-            OpenBookError::InvalidOpenOrdersAdmin
-        );
-    }
->>>>>>> 899e939b
 
     let mut book = Orderbook {
         bids: ctx.accounts.bids.load_mut()?,
