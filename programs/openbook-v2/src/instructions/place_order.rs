--- conflicted
+++ resolved
@@ -104,13 +104,6 @@
 
         Side::Ask => {
             let free_assets_native = position.base_free_native;
-<<<<<<< HEAD
-            let max_base_native =
-                I80F48::from_num(max_base_lots) * I80F48::from_num(market.base_lot_size);
-
-            let min_qua = cmp::min(max_base_native, free_assets_native);
-            position.base_free_native -= min_qua;
-=======
 
             let max_base_native: I80F48 = match order.params {
                 OrderParams::Market | OrderParams::ImmediateOrCancel { .. } => {
@@ -135,7 +128,6 @@
 
             // Update market deposit total
             market.base_deposit_total += (max_base_native - free_qty_to_lock).to_num::<u64>();
->>>>>>> 3d227cce
 
             (
                 ctx.accounts.base_vault.to_account_info(),
