--- conflicted
+++ resolved
@@ -575,12 +575,8 @@
     pub price_lots: i64,
     pub max_base_lots: i64,
     pub max_quote_lots_including_fees: i64,
-<<<<<<< HEAD
-    pub referrer_account: Option<Pubkey>,
     pub remainings: Vec<Pubkey>,
     pub token_program: Pubkey,
-=======
->>>>>>> 8d488150
 }
 #[async_trait::async_trait(?Send)]
 impl ClientInstruction for PlaceTakeOrderInstruction {
@@ -619,14 +615,9 @@
             user_quote_account: self.user_quote_account,
             market_base_vault: self.market_base_vault,
             market_quote_vault: self.market_quote_vault,
-<<<<<<< HEAD
             deposit_mint: Some(self.deposit_mint),
             withdraw_mint: Some(self.withdraw_mint),
-            referrer_account: self.referrer_account,
             token_program: self.token_program,
-=======
-            token_program: Token::id(),
->>>>>>> 8d488150
             system_program: System::id(),
         };
 
@@ -1445,9 +1436,12 @@
     pub signer: TestKeypair,
     pub user_base_account: Pubkey,
     pub user_quote_account: Pubkey,
+    pub base_mint: Pubkey,
+    pub quote_mint: Pubkey,
     pub orders_type: PlaceOrderType,
     pub bids: Vec<PlaceMultipleOrdersArgs>,
     pub asks: Vec<PlaceMultipleOrdersArgs>,
+    pub token_program: Pubkey,
 }
 
 #[async_trait::async_trait(?Send)]
@@ -1482,7 +1476,9 @@
             user_quote_account: self.user_quote_account,
             market_base_vault: market.market_base_vault,
             market_quote_vault: market.market_quote_vault,
-            token_program: Token::id(),
+            base_mint: Some(self.base_mint),
+            quote_mint: Some(self.quote_mint),
+            token_program: self.token_program,
         };
         let instruction = make_instruction(program_id, &accounts, instruction);
         (accounts, instruction)
