--- conflicted
+++ resolved
@@ -163,6 +163,7 @@
         context,
         collect_fee_admin,
         owner,
+        mints,
         owner_token_0,
         owner_token_1,
         market,
@@ -208,14 +209,11 @@
     let balance_base = solana.token_account_balance(owner_token_0).await;
     let balance_quote = solana.token_account_balance(owner_token_1).await;
 
-<<<<<<< HEAD
     let admin_token_1 = solana
         .create_associated_token_account(&collect_fee_admin.pubkey(), mints[1].pubkey, false)
         .await;
     let balance_referral = solana.token_account_balance(admin_token_1).await;
 
-=======
->>>>>>> 8d488150
     send_tx(
         solana,
         PlaceTakeOrderInstruction {
@@ -259,6 +257,11 @@
             balance_quote - 100020,
             solana.token_account_balance(owner_token_1).await
         );
+        assert_eq!(
+            balance_referral + 20,
+            solana.token_account_balance(admin_token_1).await
+        );
+
     }
 
     send_tx(
