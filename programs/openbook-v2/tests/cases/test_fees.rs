use super::*;

#[tokio::test]
async fn test_fees_accrued() -> Result<(), TransportError> {
    let TestInitialize {
        context,
        collect_fee_admin,
        owner,
        mints,
        owner_token_0,
        owner_token_1,
        market,

        market_base_vault,
        market_quote_vault,
        price_lots,
        tokens,
        account_1,
        account_2,
        ..
    } = TestContext::new_with_market(TestNewMarketInitialize {
        maker_fee: -100,
        taker_fee: 200,
        ..TestNewMarketInitialize::default()
    })
    .await?;
    let solana = &context.solana.clone();

<<<<<<< HEAD
=======
    // let mut vec_remainings: Vec<Pubkey> = Vec::new();
    // vec_remainings.push(mints[0].pubkey);
    // vec_remainings.push(mints[1].pubkey);

>>>>>>> 52926c8e

    // Set the initial oracle price
    set_stub_oracle_price(solana, &tokens[1], collect_fee_admin, 1000.0).await;

    send_tx(
        solana,
        PlaceOrderInstruction {
            open_orders_account: account_1,
            open_orders_admin: None,
            market,
            signer: owner,
            user_token_account: owner_token_1,
            market_vault: market_quote_vault,
            side: Side::Bid,
            price_lots,
            max_base_lots: 1,
            max_quote_lots_including_fees: 10000,
            client_order_id: 0,
            expiry_timestamp: 0,
            order_type: PlaceOrderType::Limit,
            self_trade_behavior: SelfTradeBehavior::default(),
            remainings: vec![mints[0].pubkey, mints[1].pubkey],
        },
    )
    .await
    .unwrap();

    send_tx(
        solana,
        PlaceOrderInstruction {
            open_orders_account: account_2,
            open_orders_admin: None,
            market,
            signer: owner,
            user_token_account: owner_token_0,
            market_vault: market_base_vault,
            side: Side::Ask,
            price_lots,
            max_base_lots: 1,
            max_quote_lots_including_fees: 10000,
            client_order_id: 0,
            expiry_timestamp: 0,
            order_type: PlaceOrderType::Limit,
            self_trade_behavior: SelfTradeBehavior::default(),
            remainings: vec![mints[0].pubkey, mints[1].pubkey],
        },
    )
    .await
    .unwrap();

    {
        let open_orders_account_1 = solana.get_account::<OpenOrdersAccount>(account_1).await;
        let open_orders_account_2 = solana.get_account::<OpenOrdersAccount>(account_2).await;

        assert_eq!(open_orders_account_1.position.bids_base_lots, 1);
        assert_eq!(open_orders_account_2.position.bids_base_lots, 0);
        assert_eq!(open_orders_account_1.position.asks_base_lots, 0);
        assert_eq!(open_orders_account_2.position.asks_base_lots, 0);
        assert_eq!(open_orders_account_1.position.base_free_native, 0);
        assert_eq!(open_orders_account_2.position.base_free_native, 0);
        assert_eq!(open_orders_account_1.position.quote_free_native, 0);
        assert_eq!(open_orders_account_2.position.quote_free_native, 99980);
    }

    send_tx(
        solana,
        ConsumeEventsInstruction {
            consume_events_admin: None,
            market,
            open_orders_accounts: vec![account_1, account_2],
        },
    )
    .await
    .unwrap();

    {
        let open_orders_account_1 = solana.get_account::<OpenOrdersAccount>(account_1).await;
        let open_orders_account_2 = solana.get_account::<OpenOrdersAccount>(account_2).await;

        assert_eq!(open_orders_account_1.position.bids_base_lots, 0);
        assert_eq!(open_orders_account_2.position.bids_base_lots, 0);
        assert_eq!(open_orders_account_1.position.asks_base_lots, 0);
        assert_eq!(open_orders_account_2.position.asks_base_lots, 0);
        assert_eq!(open_orders_account_1.position.base_free_native, 100);
        assert_eq!(open_orders_account_2.position.base_free_native, 0);
        assert_eq!(open_orders_account_1.position.quote_free_native, 10);
        assert_eq!(open_orders_account_2.position.quote_free_native, 99980);
    }

    let admin_token_1 = solana
        .create_associated_token_account(&collect_fee_admin.pubkey(), mints[1].pubkey)
        .await;

    send_tx(
        solana,
        SettleFundsInstruction {
            owner,
            market,
            open_orders_account: account_2,
            market_base_vault,
            market_quote_vault,
            user_base_account: owner_token_0,
            user_quote_account: owner_token_1,
            referrer_account: None,
            remainings: vec![mints[0].pubkey, mints[1].pubkey],
        },
    )
    .await
    .unwrap();

    {
        let market = solana.get_account::<Market>(market).await;
        assert_eq!(market.fees_available, 10);
        assert_eq!(market.fees_accrued, 10);
        assert_eq!(market.fees_to_referrers, 0);
    }

    send_tx(
        solana,
        SweepFeesInstruction {
            collect_fee_admin,
            market,
            market_quote_vault,
            token_receiver_account: admin_token_1,
            remainings: vec![mints[0].pubkey, mints[1].pubkey],
        },
    )
    .await
    .unwrap();

    {
        let market = solana.get_account::<Market>(market).await;
        assert_eq!(market.fees_available, 0);
        assert_eq!(market.fees_accrued, 10);
        assert_eq!(market.fees_to_referrers, 0);
    }

    Ok(())
}

#[tokio::test]
async fn test_maker_fees() -> Result<(), TransportError> {
    let TestInitialize {
        context,
        collect_fee_admin,
        owner,
        mints,
        owner_token_0,
        owner_token_1,
        market,

        market_base_vault,
        market_quote_vault,
        price_lots,
        tokens,
        account_1,
        account_2,
        ..
    } = TestContext::new_with_market(TestNewMarketInitialize {
        maker_fee: 200,
        taker_fee: 400,
        ..TestNewMarketInitialize::default()
    })
    .await?;
    let solana = &context.solana.clone();

    // Set the initial oracle price
    set_stub_oracle_price(solana, &tokens[1], collect_fee_admin, 1000.0).await;

    send_tx(
        solana,
        PlaceOrderInstruction {
            open_orders_account: account_1,
            open_orders_admin: None,
            market,
            signer: owner,
            user_token_account: owner_token_1,
            market_vault: market_quote_vault,
            side: Side::Bid,
            price_lots,
            max_base_lots: 1,
            max_quote_lots_including_fees: 10020,
            client_order_id: 30,
            expiry_timestamp: 0,
            order_type: PlaceOrderType::Limit,
            self_trade_behavior: SelfTradeBehavior::default(),
            remainings: vec![mints[0].pubkey, mints[1].pubkey],
        },
    )
    .await
    .unwrap();

    send_tx(
        solana,
        CancelOrderByClientOrderIdInstruction {
            open_orders_account: account_1,
            market,
            signer: owner,
            client_order_id: 30,
        },
    )
    .await
    .unwrap();

    {
        let open_orders_account_1 = solana.get_account::<OpenOrdersAccount>(account_1).await;

        assert_eq!(open_orders_account_1.position.bids_base_lots, 0);
        assert_eq!(open_orders_account_1.position.asks_base_lots, 0);
        assert_eq!(open_orders_account_1.position.base_free_native, 0);
        assert_eq!(open_orders_account_1.position.quote_free_native, 100020);
    }

    send_tx(
        solana,
        PlaceOrderInstruction {
            open_orders_account: account_1,
            open_orders_admin: None,
            market,
            signer: owner,
            user_token_account: owner_token_1,
            market_vault: market_quote_vault,
            side: Side::Bid,
            price_lots,
            max_base_lots: 1,
            max_quote_lots_including_fees: 10020,
            client_order_id: 0,
            expiry_timestamp: 0,
            order_type: PlaceOrderType::Limit,
            self_trade_behavior: SelfTradeBehavior::default(),
            remainings: vec![mints[0].pubkey, mints[1].pubkey],
        },
    )
    .await
    .unwrap();

    {
        let open_orders_account_1 = solana.get_account::<OpenOrdersAccount>(account_1).await;

        assert_eq!(open_orders_account_1.position.bids_base_lots, 1);
        assert_eq!(open_orders_account_1.position.asks_base_lots, 0);
        assert_eq!(open_orders_account_1.position.base_free_native, 0);
        assert_eq!(open_orders_account_1.position.quote_free_native, 0);
    }

    send_tx(
        solana,
        PlaceOrderInstruction {
            open_orders_account: account_2,
            open_orders_admin: None,
            market,
            signer: owner,
            user_token_account: owner_token_0,
            market_vault: market_base_vault,
            side: Side::Ask,
            price_lots,
            max_base_lots: 1,
            max_quote_lots_including_fees: 10000,
            client_order_id: 0,
            expiry_timestamp: 0,
            order_type: PlaceOrderType::Limit,
            self_trade_behavior: SelfTradeBehavior::default(),
            remainings: vec![mints[0].pubkey, mints[1].pubkey],
        },
    )
    .await
    .unwrap();

    {
        let open_orders_account_1 = solana.get_account::<OpenOrdersAccount>(account_1).await;
        let open_orders_account_2 = solana.get_account::<OpenOrdersAccount>(account_2).await;

        assert_eq!(open_orders_account_1.position.bids_base_lots, 1);
        assert_eq!(open_orders_account_2.position.bids_base_lots, 0);
        assert_eq!(open_orders_account_1.position.asks_base_lots, 0);
        assert_eq!(open_orders_account_2.position.asks_base_lots, 0);
        assert_eq!(open_orders_account_1.position.base_free_native, 0);
        assert_eq!(open_orders_account_2.position.base_free_native, 0);
        assert_eq!(open_orders_account_1.position.quote_free_native, 0);
        assert_eq!(open_orders_account_2.position.quote_free_native, 99960);
    }

    send_tx(
        solana,
        ConsumeEventsInstruction {
            consume_events_admin: None,
            market,
            open_orders_accounts: vec![account_1, account_2],
        },
    )
    .await
    .unwrap();

    {
        let open_orders_account_1 = solana.get_account::<OpenOrdersAccount>(account_1).await;
        let open_orders_account_2 = solana.get_account::<OpenOrdersAccount>(account_2).await;

        assert_eq!(open_orders_account_1.position.bids_base_lots, 0);
        assert_eq!(open_orders_account_2.position.bids_base_lots, 0);
        assert_eq!(open_orders_account_1.position.asks_base_lots, 0);
        assert_eq!(open_orders_account_2.position.asks_base_lots, 0);
        assert_eq!(open_orders_account_1.position.base_free_native, 100);
        assert_eq!(open_orders_account_2.position.base_free_native, 0);
        assert_eq!(open_orders_account_1.position.quote_free_native, 0);
        assert_eq!(open_orders_account_2.position.quote_free_native, 99960);
    }

    let admin_token_1 = solana
        .create_associated_token_account(&collect_fee_admin.pubkey(), mints[1].pubkey)
        .await;

    let mut vec_remainings: Vec<Pubkey> = Vec::new();
    vec_remainings.push(mints[0].pubkey);
    vec_remainings.push(mints[1].pubkey);

    send_tx(
        solana,
        SettleFundsInstruction {
            owner,
            market,
            open_orders_account: account_2,
            market_base_vault,
            market_quote_vault,
            user_base_account: owner_token_0,
            user_quote_account: owner_token_1,
            referrer_account: None,
            remainings: vec![mints[0].pubkey, mints[1].pubkey],
        },
    )
    .await
    .unwrap();

    {
        let market = solana.get_account::<Market>(market).await;
        assert_eq!(market.fees_available, 40);
        assert_eq!(market.fees_accrued, 60);
        assert_eq!(market.fees_to_referrers, 0);
    }

    send_tx(
        solana,
        SettleFundsInstruction {
            owner,
            market,
            open_orders_account: account_1,
            market_base_vault,
            market_quote_vault,
            user_base_account: owner_token_0,
            user_quote_account: owner_token_1,
            referrer_account: Some(owner_token_1),
            remainings: vec![mints[0].pubkey, mints[1].pubkey],
        },
    )
    .await
    .unwrap();

    {
        let market = solana.get_account::<Market>(market).await;
        assert_eq!(market.fees_available, 40);
        assert_eq!(market.fees_accrued, 60);
        assert_eq!(market.fees_to_referrers, 20);
    }

    send_tx(
        solana,
        SweepFeesInstruction {
            collect_fee_admin,
            market,
            market_quote_vault,
            token_receiver_account: admin_token_1,
            remainings: vec![mints[0].pubkey, mints[1].pubkey],
        },
    )
    .await
    .unwrap();

    {
        let market = solana.get_account::<Market>(market).await;
        assert_eq!(market.fees_available, 0);
    }

    Ok(())
}

#[tokio::test]
async fn test_no_maker_fees_ask() -> Result<(), TransportError> {
    let TestInitialize {
        context,
        collect_fee_admin,
        owner,
        mints,
        owner_token_0,
        owner_token_1,
        market,

        market_base_vault,
        market_quote_vault,
        price_lots,
        tokens,
        account_1,
        account_2,
        ..
    } = TestContext::new_with_market(TestNewMarketInitialize {
        maker_fee: -200,
        taker_fee: 400,
        ..TestNewMarketInitialize::default()
    })
    .await?;
    let solana = &context.solana.clone();

    // Set the initial oracle price
    set_stub_oracle_price(solana, &tokens[1], collect_fee_admin, 1000.0).await;

<<<<<<< HEAD
=======
    let mut vec_remainings: Vec<Pubkey> = Vec::new();
    vec_remainings.push(mints[0].pubkey);
    vec_remainings.push(mints[1].pubkey);
>>>>>>> 52926c8e

    send_tx(
        solana,
        PlaceOrderInstruction {
            open_orders_account: account_2,
            open_orders_admin: None,
            market,
            signer: owner,
            user_token_account: owner_token_0,
            market_vault: market_base_vault,
            side: Side::Ask,
            price_lots,
            max_base_lots: 1,
            max_quote_lots_including_fees: 10000,
            client_order_id: 0,
            expiry_timestamp: 0,
            order_type: PlaceOrderType::Limit,
            self_trade_behavior: SelfTradeBehavior::default(),
            remainings: vec![mints[0].pubkey, mints[1].pubkey],
        },
    )
    .await
    .unwrap();

    {
        let open_orders_account_2 = solana.get_account::<OpenOrdersAccount>(account_2).await;

        assert_eq!(open_orders_account_2.position.bids_base_lots, 0);
        assert_eq!(open_orders_account_2.position.asks_base_lots, 1);
        assert_eq!(open_orders_account_2.position.base_free_native, 0);
        assert_eq!(open_orders_account_2.position.quote_free_native, 0);
    }

    send_tx(
        solana,
        PlaceOrderInstruction {
            open_orders_account: account_1,
            open_orders_admin: None,
            market,
            signer: owner,
            user_token_account: owner_token_1,
            market_vault: market_quote_vault,
            side: Side::Bid,
            price_lots,
            max_base_lots: 1,
            max_quote_lots_including_fees: 10004,
            client_order_id: 0,
            expiry_timestamp: 0,
            order_type: PlaceOrderType::Limit,
            self_trade_behavior: SelfTradeBehavior::default(),
            remainings: vec![mints[0].pubkey, mints[1].pubkey],
        },
    )
    .await
    .unwrap();

    {
        let open_orders_account_1 = solana.get_account::<OpenOrdersAccount>(account_1).await;
        let open_orders_account_2 = solana.get_account::<OpenOrdersAccount>(account_2).await;

        assert_eq!(open_orders_account_1.position.bids_base_lots, 0);
        assert_eq!(open_orders_account_2.position.bids_base_lots, 0);
        assert_eq!(open_orders_account_1.position.asks_base_lots, 0);
        assert_eq!(open_orders_account_2.position.asks_base_lots, 1);
        assert_eq!(open_orders_account_1.position.base_free_native, 100);
        assert_eq!(open_orders_account_2.position.base_free_native, 0);
        assert_eq!(open_orders_account_1.position.quote_free_native, 0);
        assert_eq!(open_orders_account_2.position.quote_free_native, 0);
    }

    send_tx(
        solana,
        ConsumeEventsInstruction {
            consume_events_admin: None,
            market,
            open_orders_accounts: vec![account_1, account_2],
        },
    )
    .await
    .unwrap();

    {
        let open_orders_account_1 = solana.get_account::<OpenOrdersAccount>(account_1).await;
        let open_orders_account_2 = solana.get_account::<OpenOrdersAccount>(account_2).await;

        assert_eq!(open_orders_account_1.position.bids_base_lots, 0);
        assert_eq!(open_orders_account_2.position.bids_base_lots, 0);
        assert_eq!(open_orders_account_1.position.asks_base_lots, 0);
        assert_eq!(open_orders_account_2.position.asks_base_lots, 0);
        assert_eq!(open_orders_account_1.position.base_free_native, 100);
        assert_eq!(open_orders_account_2.position.base_free_native, 0);
        assert_eq!(open_orders_account_1.position.quote_free_native, 0);
        assert_eq!(open_orders_account_2.position.quote_free_native, 100020);
    }

    let admin_token_1 = solana
        .create_associated_token_account(&collect_fee_admin.pubkey(), mints[1].pubkey)
        .await;

    send_tx(
        solana,
        SettleFundsInstruction {
            owner,
            market,
            open_orders_account: account_2,
            market_base_vault,
            market_quote_vault,
            user_base_account: owner_token_0,
            user_quote_account: owner_token_1,
            referrer_account: None,
            remainings: vec![mints[0].pubkey, mints[1].pubkey],
        },
    )
    .await
    .unwrap();

    {
        let market = solana.get_account::<Market>(market).await;
        assert_eq!(market.fees_available, 0);
        assert_eq!(market.fees_accrued, 20);
        assert_eq!(market.fees_to_referrers, 0);
    }

    send_tx(
        solana,
        SettleFundsInstruction {
            owner,
            market,
            open_orders_account: account_1,
            market_base_vault,
            market_quote_vault,
            user_base_account: owner_token_0,
            user_quote_account: owner_token_1,
            referrer_account: Some(owner_token_1),
            remainings: vec![mints[0].pubkey, mints[1].pubkey],
        },
    )
    .await
    .unwrap();

    {
        let market = solana.get_account::<Market>(market).await;
        assert_eq!(market.fees_available, 0);
        assert_eq!(market.fees_accrued, 20);
        assert_eq!(market.fees_to_referrers, 20);
    }

    send_tx(
        solana,
        SweepFeesInstruction {
            collect_fee_admin,
            market,
            market_quote_vault,
            token_receiver_account: admin_token_1,
            remainings: vec![mints[0].pubkey, mints[1].pubkey],
        },
    )
    .await
    .unwrap();

    {
        let market = solana.get_account::<Market>(market).await;
        assert_eq!(market.fees_available, 0);
    }

    Ok(())
}

#[tokio::test]
async fn test_maker_fees_ask() -> Result<(), TransportError> {
    let TestInitialize {
        context,
        collect_fee_admin,
        owner,
        mints,
        owner_token_0,
        owner_token_1,
        market,

        market_base_vault,
        market_quote_vault,
        price_lots,
        tokens,
        account_1,
        account_2,
        ..
    } = TestContext::new_with_market(TestNewMarketInitialize {
        maker_fee: 200,
        taker_fee: 400,
        ..TestNewMarketInitialize::default()
    })
    .await?;
    let solana = &context.solana.clone();

    let mut vec_remainings: Vec<Pubkey> = Vec::new();
    vec_remainings.push(mints[0].pubkey);
    vec_remainings.push(mints[1].pubkey);

    // Set the initial oracle price
    set_stub_oracle_price(solana, &tokens[1], collect_fee_admin, 1000.0).await;

    send_tx(
        solana,
        PlaceOrderInstruction {
            open_orders_account: account_2,
            open_orders_admin: None,
            market,
            signer: owner,
            user_token_account: owner_token_0,
            market_vault: market_base_vault,
            side: Side::Ask,
            price_lots,
            max_base_lots: 1,
            max_quote_lots_including_fees: 10020,
            client_order_id: 0,
            expiry_timestamp: 0,
            order_type: PlaceOrderType::Limit,
            self_trade_behavior: SelfTradeBehavior::default(),
            remainings: vec![mints[0].pubkey, mints[1].pubkey],
        },
    )
    .await
    .unwrap();

    {
        let open_orders_account_2 = solana.get_account::<OpenOrdersAccount>(account_2).await;

        assert_eq!(open_orders_account_2.position.bids_base_lots, 0);
        assert_eq!(open_orders_account_2.position.asks_base_lots, 1);
        assert_eq!(open_orders_account_2.position.base_free_native, 0);
        assert_eq!(open_orders_account_2.position.quote_free_native, 0);
    }

    send_tx(
        solana,
        PlaceOrderInstruction {
            open_orders_account: account_1,
            open_orders_admin: None,
            market,
            signer: owner,
            user_token_account: owner_token_1,
            market_vault: market_quote_vault,
            side: Side::Bid,
            price_lots,
            max_base_lots: 1,
            max_quote_lots_including_fees: 10004,
            client_order_id: 0,
            expiry_timestamp: 0,
            order_type: PlaceOrderType::Limit,
            self_trade_behavior: SelfTradeBehavior::default(),
            remainings: vec![mints[0].pubkey, mints[1].pubkey],
        },
    )
    .await
    .unwrap();

    {
        let open_orders_account_1 = solana.get_account::<OpenOrdersAccount>(account_1).await;
        let open_orders_account_2 = solana.get_account::<OpenOrdersAccount>(account_2).await;

        assert_eq!(open_orders_account_1.position.bids_base_lots, 0);
        assert_eq!(open_orders_account_2.position.bids_base_lots, 0);
        assert_eq!(open_orders_account_1.position.asks_base_lots, 0);
        assert_eq!(open_orders_account_2.position.asks_base_lots, 1);
        assert_eq!(open_orders_account_1.position.base_free_native, 100);
        assert_eq!(open_orders_account_2.position.base_free_native, 0);
        assert_eq!(open_orders_account_1.position.quote_free_native, 0);
        assert_eq!(open_orders_account_2.position.quote_free_native, 0);
    }

    send_tx(
        solana,
        ConsumeEventsInstruction {
            consume_events_admin: None,
            market,
            open_orders_accounts: vec![account_1, account_2],
        },
    )
    .await
    .unwrap();

    {
        let open_orders_account_1 = solana.get_account::<OpenOrdersAccount>(account_1).await;
        let open_orders_account_2 = solana.get_account::<OpenOrdersAccount>(account_2).await;

        assert_eq!(open_orders_account_1.position.bids_base_lots, 0);
        assert_eq!(open_orders_account_2.position.bids_base_lots, 0);
        assert_eq!(open_orders_account_1.position.asks_base_lots, 0);
        assert_eq!(open_orders_account_2.position.asks_base_lots, 0);
        assert_eq!(open_orders_account_1.position.base_free_native, 100);
        assert_eq!(open_orders_account_2.position.base_free_native, 0);
        assert_eq!(open_orders_account_1.position.quote_free_native, 0);
        assert_eq!(open_orders_account_2.position.quote_free_native, 99980);
    }

    let admin_token_1 = solana
        .create_associated_token_account(&collect_fee_admin.pubkey(), mints[1].pubkey)
        .await;

    send_tx(
        solana,
        SettleFundsInstruction {
            owner,
            market,
            open_orders_account: account_2,
            market_base_vault,
            market_quote_vault,
            user_base_account: owner_token_0,
            user_quote_account: owner_token_1,
            referrer_account: None,
            remainings: vec![mints[0].pubkey, mints[1].pubkey],
        },
    )
    .await
    .unwrap();

    {
        let market = solana.get_account::<Market>(market).await;
        assert_eq!(market.fees_available, 20);
        assert_eq!(market.fees_accrued, 60);
        assert_eq!(market.fees_to_referrers, 0);
    }

    send_tx(
        solana,
        SettleFundsInstruction {
            owner,
            market,
            open_orders_account: account_1,
            market_base_vault,
            market_quote_vault,
            user_base_account: owner_token_0,
            user_quote_account: owner_token_1,
            referrer_account: Some(owner_token_1),
            remainings: vec![mints[0].pubkey, mints[1].pubkey],
        },
    )
    .await
    .unwrap();

    {
        let market = solana.get_account::<Market>(market).await;
        assert_eq!(market.fees_available, 20);
        assert_eq!(market.fees_accrued, 60);
        assert_eq!(market.fees_to_referrers, 40);
    }

    send_tx(
        solana,
        SweepFeesInstruction {
            collect_fee_admin,
            market,
            market_quote_vault,
            token_receiver_account: admin_token_1,
            remainings: vec![mints[0].pubkey, mints[1].pubkey],
        },
    )
    .await
    .unwrap();

    {
        let market = solana.get_account::<Market>(market).await;
        assert_eq!(market.fees_available, 0);
    }

    Ok(())
}

#[tokio::test]
async fn test_fees_half() -> Result<(), TransportError> {
    let TestInitialize {
        context,
        collect_fee_admin,
        owner,
        mints,
        owner_token_0,
        owner_token_1,
        market,

        market_base_vault,
        market_quote_vault,
        price_lots,
        tokens,
        account_1,
        account_2,
        ..
    } = TestContext::new_with_market(TestNewMarketInitialize {
        maker_fee: -3700,
        taker_fee: 7400,
        ..TestNewMarketInitialize::default()
    })
    .await?;
    let solana = &context.solana.clone();

    let mut vec_remainings: Vec<Pubkey> = Vec::new();
    vec_remainings.push(mints[0].pubkey);
    vec_remainings.push(mints[1].pubkey);

    // Set the initial oracle price
    set_stub_oracle_price(solana, &tokens[1], collect_fee_admin, 1000.0).await;
    let initial_quote_amount = 10000;

    send_tx(
        solana,
        PlaceOrderInstruction {
            open_orders_account: account_1,
            open_orders_admin: None,
            market,
            signer: owner,
            user_token_account: owner_token_1,
            market_vault: market_quote_vault,
            side: Side::Bid,
            price_lots,
            max_base_lots: 1,
            max_quote_lots_including_fees: initial_quote_amount,
            client_order_id: 0,
            expiry_timestamp: 0,
            order_type: PlaceOrderType::Limit,
            self_trade_behavior: SelfTradeBehavior::default(),
            remainings: vec![mints[0].pubkey, mints[1].pubkey],
        },
    )
    .await
    .unwrap();

    send_tx(
        solana,
        PlaceOrderInstruction {
            open_orders_account: account_2,
            open_orders_admin: None,
            market,
            signer: owner,
            user_token_account: owner_token_0,
            market_vault: market_base_vault,
            side: Side::Ask,
            price_lots,
            max_base_lots: 1,
            max_quote_lots_including_fees: initial_quote_amount,
            client_order_id: 0,
            expiry_timestamp: 0,
            order_type: PlaceOrderType::Limit,
            self_trade_behavior: SelfTradeBehavior::default(),
            remainings: vec![mints[0].pubkey, mints[1].pubkey],
        },
    )
    .await
    .unwrap();

    send_tx(
        solana,
        ConsumeEventsInstruction {
            consume_events_admin: None,
            market,
            open_orders_accounts: vec![account_1, account_2],
        },
    )
    .await
    .unwrap();

    {
        let open_orders_account_1 = solana.get_account::<OpenOrdersAccount>(account_1).await;
        let open_orders_account_2 = solana.get_account::<OpenOrdersAccount>(account_2).await;
        let market = solana.get_account::<Market>(market).await;

        assert_eq!(open_orders_account_1.position.quote_free_native, 370);
        assert_eq!(open_orders_account_2.position.quote_free_native, 99260);
        assert_eq!(market.referrer_rebates_accrued, 370);

        assert_eq!(
            (market.referrer_rebates_accrued
                + open_orders_account_2.position.quote_free_native
                + open_orders_account_1.position.quote_free_native) as i64,
            initial_quote_amount * 10 // as it's in native quote
        );
    }

    let admin_token_1 = solana
        .create_associated_token_account(&collect_fee_admin.pubkey(), mints[1].pubkey)
        .await;

    send_tx(
        solana,
        SettleFundsInstruction {
            owner,
            market,
            open_orders_account: account_2,
            market_base_vault,
            market_quote_vault,
            user_base_account: owner_token_0,
            user_quote_account: owner_token_1,
            referrer_account: None,
            remainings: vec![mints[0].pubkey, mints[1].pubkey],
        },
    )
    .await
    .unwrap();

    send_tx(
        solana,
        SettleFundsInstruction {
            owner,
            market,
            open_orders_account: account_1,
            market_base_vault,
            market_quote_vault,
            user_base_account: owner_token_0,
            user_quote_account: owner_token_1,
            referrer_account: None,
            remainings: vec![mints[0].pubkey, mints[1].pubkey],
        },
    )
    .await
    .unwrap();

    {
        let balance_quote = solana.token_account_balance(market_quote_vault).await;
        assert_eq!(balance_quote, 370);
    }

    send_tx(
        solana,
        SweepFeesInstruction {
            collect_fee_admin,
            market,
            market_quote_vault,
            token_receiver_account: admin_token_1,
            remainings: vec![mints[0].pubkey, mints[1].pubkey],
        },
    )
    .await
    .unwrap();

    {
        let balance_quote = solana.token_account_balance(market_quote_vault).await;
        assert_eq!(balance_quote, 0);
    }

    // Different fees

    let TestInitialize {
        context,
        collect_fee_admin,
        owner,
        mints,
        owner_token_0,
        owner_token_1,
        market,

        market_base_vault,
        market_quote_vault,
        price_lots,
        tokens,
        account_1,
        account_2,
        ..
    } = TestContext::new_with_market(TestNewMarketInitialize {
        maker_fee: -3200,
        taker_fee: 6400,
        ..TestNewMarketInitialize::default()
    })
    .await?;
    let solana = &context.solana.clone();

    // Set the initial oracle price
    set_stub_oracle_price(solana, &tokens[1], collect_fee_admin, 1000.0).await;
    let initial_quote_amount = 10000;

    send_tx(
        solana,
        PlaceOrderInstruction {
            open_orders_account: account_1,
            open_orders_admin: None,
            market,
            signer: owner,
            user_token_account: owner_token_1,
            market_vault: market_quote_vault,
            side: Side::Bid,
            price_lots,
            max_base_lots: 1,
            max_quote_lots_including_fees: initial_quote_amount,
            client_order_id: 0,
            expiry_timestamp: 0,
            order_type: PlaceOrderType::Limit,
            self_trade_behavior: SelfTradeBehavior::default(),
            remainings: vec![mints[0].pubkey, mints[1].pubkey],
        },
    )
    .await
    .unwrap();

    send_tx(
        solana,
        PlaceOrderInstruction {
            open_orders_account: account_2,
            open_orders_admin: None,
            market,
            signer: owner,
            user_token_account: owner_token_0,
            market_vault: market_base_vault,
            side: Side::Ask,
            price_lots,
            max_base_lots: 1,
            max_quote_lots_including_fees: initial_quote_amount,
            client_order_id: 0,
            expiry_timestamp: 0,
            order_type: PlaceOrderType::Limit,
            self_trade_behavior: SelfTradeBehavior::default(),
            remainings: vec![mints[0].pubkey, mints[1].pubkey],
        },
    )
    .await
    .unwrap();

    send_tx(
        solana,
        ConsumeEventsInstruction {
            consume_events_admin: None,
            market,
            open_orders_accounts: vec![account_1, account_2],
        },
    )
    .await
    .unwrap();

    {
        let open_orders_account_1 = solana.get_account::<OpenOrdersAccount>(account_1).await;
        let open_orders_account_2 = solana.get_account::<OpenOrdersAccount>(account_2).await;
        let market = solana.get_account::<Market>(market).await;

        assert_eq!(open_orders_account_1.position.quote_free_native, 320);
        assert_eq!(open_orders_account_2.position.quote_free_native, 99360);
        assert_eq!(market.referrer_rebates_accrued, 320);

        assert_eq!(
            (market.referrer_rebates_accrued
                + open_orders_account_2.position.quote_free_native
                + open_orders_account_1.position.quote_free_native) as i64,
            initial_quote_amount * 10 // as it's in native quote
        );
    }

    let admin_token_1 = solana
        .create_associated_token_account(&collect_fee_admin.pubkey(), mints[1].pubkey)
        .await;

    send_tx(
        solana,
        SettleFundsInstruction {
            owner,
            market,
            open_orders_account: account_2,
            market_base_vault,
            market_quote_vault,
            user_base_account: owner_token_0,
            user_quote_account: owner_token_1,
            referrer_account: None,
            remainings: vec![mints[0].pubkey, mints[1].pubkey],
        },
    )
    .await
    .unwrap();

    send_tx(
        solana,
        SettleFundsInstruction {
            owner,
            market,
            open_orders_account: account_1,
            market_base_vault,
            market_quote_vault,
            user_base_account: owner_token_0,
            user_quote_account: owner_token_1,
            referrer_account: None,
            remainings: vec![mints[0].pubkey, mints[1].pubkey],
        },
    )
    .await
    .unwrap();

    {
        let balance_quote = solana.token_account_balance(market_quote_vault).await;
        assert_eq!(balance_quote, 320);
    }

    send_tx(
        solana,
        SweepFeesInstruction {
            collect_fee_admin,
            market,
            market_quote_vault,
            token_receiver_account: admin_token_1,
            remainings: vec![mints[0].pubkey, mints[1].pubkey],
        },
    )
    .await
    .unwrap();

    {
        let balance_quote = solana.token_account_balance(market_quote_vault).await;
        assert_eq!(balance_quote, 0);
    }

    Ok(())
}

#[tokio::test]
async fn test_locked_maker_fees() -> Result<(), TransportError> {
    let maker_fee = 350;
    let taker_fee = 0;

    let TestInitialize {
        context,
        owner,
        mints,
        owner_token_0: owner_base_ata,
        owner_token_1: owner_quote_ata,
        market,

        market_base_vault,
        market_quote_vault,
        account_1: maker,
        account_2: taker,
        ..
    } = TestContext::new_with_market(TestNewMarketInitialize {
        maker_fee,
        taker_fee,
        ..TestNewMarketInitialize::default()
    })
    .await?;
    let solana = &context.solana.clone();

    let mut vec_remainings: Vec<Pubkey> = Vec::new();
    vec_remainings.push(mints[0].pubkey);
    vec_remainings.push(mints[1].pubkey);

    let place_maker_bid = PlaceOrderInstruction {
        open_orders_account: maker,
        open_orders_admin: None,
        market,
        signer: owner,
        user_token_account: owner_quote_ata,
        market_vault: market_quote_vault,
        side: Side::Bid,
        price_lots: 1_000,
        max_base_lots: 5,
        max_quote_lots_including_fees: 1_000_000_000,
        client_order_id: 0,
        expiry_timestamp: 0,
        order_type: PlaceOrderType::Limit,
        self_trade_behavior: SelfTradeBehavior::default(),
        remainings: vec![mints[0].pubkey, mints[1].pubkey],
    };

    let place_taker_ask = PlaceOrderInstruction {
        side: Side::Ask,
        market_vault: market_base_vault,
        open_orders_account: taker,
        user_token_account: owner_base_ata,
        max_base_lots: 3,
        ..place_maker_bid.clone()
    };

    let cancel_maker_orders_ix = CancelAllOrdersInstruction {
        open_orders_account: maker,
        signer: owner,
        market,
    };

    let settle_maker_funds_ix = SettleFundsInstruction {
        owner,
        market,
        open_orders_account: maker,
        market_base_vault,
        market_quote_vault,
        user_base_account: owner_base_ata,
        user_quote_account: owner_quote_ata,
        referrer_account: None,
        remainings: vec![mints[0].pubkey, mints[1].pubkey],
    };

    send_tx(solana, place_maker_bid.clone()).await.unwrap();
    {
        let oo = solana.get_account::<OpenOrdersAccount>(maker).await;
        assert_eq!(oo.position.locked_maker_fees, 18);
    }

    send_tx(solana, place_taker_ask).await.unwrap();
    send_tx(
        solana,
        ConsumeEventsInstruction {
            consume_events_admin: None,
            market,
            open_orders_accounts: vec![maker],
        },
    )
    .await
    .unwrap();

    {
        let oo = solana.get_account::<OpenOrdersAccount>(maker).await;
        assert_eq!(oo.position.locked_maker_fees, 8);
    }

    send_tx(solana, cancel_maker_orders_ix.clone())
        .await
        .unwrap();

    // one lamport is still locked due rounding
    {
        let oo = solana.get_account::<OpenOrdersAccount>(maker).await;
        assert_eq!(oo.position.locked_maker_fees, 1);
    }

    send_tx(solana, place_maker_bid.clone()).await.unwrap();
    send_tx(solana, settle_maker_funds_ix.clone())
        .await
        .unwrap();

    // which cannot be claimed yet because there're still bids on the book
    {
        let oo = solana.get_account::<OpenOrdersAccount>(maker).await;
        assert_eq!(oo.position.locked_maker_fees, 1 + 18);
    }

    // but now if we don't have any pending bid order
    send_tx(solana, cancel_maker_orders_ix.clone())
        .await
        .unwrap();

    {
        let oo = solana.get_account::<OpenOrdersAccount>(maker).await;
        assert_eq!(oo.position.locked_maker_fees, 1);
    }

    // it's gone!
    send_tx(solana, settle_maker_funds_ix.clone())
        .await
        .unwrap();
    {
        let oo = solana.get_account::<OpenOrdersAccount>(maker).await;
        assert_eq!(oo.position.locked_maker_fees, 0);
    }

    Ok(())
}<|MERGE_RESOLUTION|>--- conflicted
+++ resolved
@@ -26,13 +26,6 @@
     .await?;
     let solana = &context.solana.clone();
 
-<<<<<<< HEAD
-=======
-    // let mut vec_remainings: Vec<Pubkey> = Vec::new();
-    // vec_remainings.push(mints[0].pubkey);
-    // vec_remainings.push(mints[1].pubkey);
-
->>>>>>> 52926c8e
 
     // Set the initial oracle price
     set_stub_oracle_price(solana, &tokens[1], collect_fee_admin, 1000.0).await;
@@ -344,9 +337,9 @@
         .create_associated_token_account(&collect_fee_admin.pubkey(), mints[1].pubkey)
         .await;
 
-    let mut vec_remainings: Vec<Pubkey> = Vec::new();
-    vec_remainings.push(mints[0].pubkey);
-    vec_remainings.push(mints[1].pubkey);
+    // let mut vec_remainings: Vec<Pubkey> = Vec::new();
+    // vec_remainings.push(mints[0].pubkey);
+    // vec_remainings.push(mints[1].pubkey);
 
     send_tx(
         solana,
@@ -446,12 +439,6 @@
     // Set the initial oracle price
     set_stub_oracle_price(solana, &tokens[1], collect_fee_admin, 1000.0).await;
 
-<<<<<<< HEAD
-=======
-    let mut vec_remainings: Vec<Pubkey> = Vec::new();
-    vec_remainings.push(mints[0].pubkey);
-    vec_remainings.push(mints[1].pubkey);
->>>>>>> 52926c8e
 
     send_tx(
         solana,
@@ -646,9 +633,6 @@
     .await?;
     let solana = &context.solana.clone();
 
-    let mut vec_remainings: Vec<Pubkey> = Vec::new();
-    vec_remainings.push(mints[0].pubkey);
-    vec_remainings.push(mints[1].pubkey);
 
     // Set the initial oracle price
     set_stub_oracle_price(solana, &tokens[1], collect_fee_admin, 1000.0).await;
@@ -846,9 +830,6 @@
     .await?;
     let solana = &context.solana.clone();
 
-    let mut vec_remainings: Vec<Pubkey> = Vec::new();
-    vec_remainings.push(mints[0].pubkey);
-    vec_remainings.push(mints[1].pubkey);
 
     // Set the initial oracle price
     set_stub_oracle_price(solana, &tokens[1], collect_fee_admin, 1000.0).await;
@@ -1183,9 +1164,6 @@
     .await?;
     let solana = &context.solana.clone();
 
-    let mut vec_remainings: Vec<Pubkey> = Vec::new();
-    vec_remainings.push(mints[0].pubkey);
-    vec_remainings.push(mints[1].pubkey);
 
     let place_maker_bid = PlaceOrderInstruction {
         open_orders_account: maker,
