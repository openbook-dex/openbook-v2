--- conflicted
+++ resolved
@@ -1,7239 +1,6885 @@
-export type OpenbookV2 = {
-  "version": "0.1.0",
-  "name": "openbook_v2",
-  "instructions": [
-    {
-      "name": "createMarket",
-      "docs": [
-        "Create a [`Market`](crate::state::Market) for a given token pair."
-      ],
-      "accounts": [
-        {
-          "name": "market",
-          "isMut": true,
-          "isSigner": true
-        },
-        {
-          "name": "marketAuthority",
-          "isMut": false,
-          "isSigner": false
-        },
-        {
-          "name": "bids",
-          "isMut": true,
-          "isSigner": false,
-          "docs": [
-            "Accounts are initialized by client,",
-            "anchor discriminator is set first when ix exits,"
-          ]
-        },
-        {
-          "name": "asks",
-          "isMut": true,
-          "isSigner": false
-        },
-        {
-          "name": "eventHeap",
-          "isMut": true,
-          "isSigner": false
-        },
-        {
-          "name": "payer",
-          "isMut": true,
-          "isSigner": true
-        },
-        {
-          "name": "marketBaseVault",
-          "isMut": false,
-          "isSigner": false
-        },
-        {
-          "name": "marketQuoteVault",
-          "isMut": false,
-          "isSigner": false
-        },
-        {
-          "name": "baseMint",
-          "isMut": false,
-          "isSigner": false
-        },
-        {
-          "name": "quoteMint",
-          "isMut": false,
-          "isSigner": false
-        },
-        {
-          "name": "systemProgram",
-          "isMut": false,
-          "isSigner": false
-        },
-        {
-          "name": "oracleA",
-          "isMut": false,
-          "isSigner": false,
-          "isOptional": true
-        },
-        {
-          "name": "oracleB",
-          "isMut": false,
-          "isSigner": false,
-          "isOptional": true
-        },
-        {
-          "name": "collectFeeAdmin",
-          "isMut": false,
-          "isSigner": false
-        },
-        {
-          "name": "openOrdersAdmin",
-          "isMut": false,
-          "isSigner": false,
-          "isOptional": true
-        },
-        {
-          "name": "consumeEventsAdmin",
-          "isMut": false,
-          "isSigner": false,
-          "isOptional": true
-        },
-        {
-          "name": "closeMarketAdmin",
-          "isMut": false,
-          "isSigner": false,
-          "isOptional": true
-        },
-        {
-          "name": "eventAuthority",
-          "isMut": false,
-          "isSigner": false
-        },
-        {
-          "name": "program",
-          "isMut": false,
-          "isSigner": false
-        }
-      ],
-      "args": [
-        {
-          "name": "name",
-          "type": "string"
-        },
-        {
-          "name": "oracleConfig",
-          "type": {
-            "defined": "OracleConfigParams"
-          }
-        },
-        {
-          "name": "quoteLotSize",
-          "type": "i64"
-        },
-        {
-          "name": "baseLotSize",
-          "type": "i64"
-        },
-        {
-          "name": "makerFee",
-          "type": "i64"
-        },
-        {
-          "name": "takerFee",
-          "type": "i64"
-        },
-        {
-          "name": "timeExpiry",
-          "type": "i64"
-        }
-      ]
-    },
-    {
-      "name": "closeMarket",
-      "docs": [
-        "Close a [`Market`](crate::state::Market) (only",
-        "[`close_market_admin`](crate::state::Market::close_market_admin))."
-      ],
-      "accounts": [
-        {
-          "name": "closeMarketAdmin",
-          "isMut": false,
-          "isSigner": true
-        },
-        {
-          "name": "market",
-          "isMut": true,
-          "isSigner": false
-        },
-        {
-          "name": "bids",
-          "isMut": true,
-          "isSigner": false
-        },
-        {
-          "name": "asks",
-          "isMut": true,
-          "isSigner": false
-        },
-        {
-          "name": "eventHeap",
-          "isMut": true,
-          "isSigner": false
-        },
-        {
-          "name": "solDestination",
-          "isMut": true,
-          "isSigner": false
-        },
-        {
-          "name": "tokenProgram",
-          "isMut": false,
-          "isSigner": false
-        }
-      ],
-      "args": []
-    },
-    {
-      "name": "createOpenOrdersIndexer",
-      "docs": [
-        "Create an [`OpenOrdersIndexer`](crate::state::OpenOrdersIndexer) account."
-      ],
-      "accounts": [
-        {
-          "name": "payer",
-          "isMut": true,
-          "isSigner": true
-        },
-        {
-          "name": "owner",
-          "isMut": false,
-          "isSigner": true
-        },
-        {
-          "name": "openOrdersIndexer",
-          "isMut": true,
-          "isSigner": false
-        },
-        {
-          "name": "market",
-          "isMut": false,
-          "isSigner": false
-        },
-        {
-          "name": "systemProgram",
-          "isMut": false,
-          "isSigner": false
-        }
-      ],
-      "args": []
-    },
-    {
-      "name": "closeOpenOrdersIndexer",
-      "docs": [
-        "Close an [`OpenOrdersIndexer`](crate::state::OpenOrdersIndexer) account."
-      ],
-      "accounts": [
-        {
-          "name": "owner",
-          "isMut": false,
-          "isSigner": true
-        },
-        {
-          "name": "openOrdersIndexer",
-          "isMut": true,
-          "isSigner": false
-        },
-        {
-          "name": "solDestination",
-          "isMut": true,
-          "isSigner": false
-        },
-        {
-          "name": "tokenProgram",
-          "isMut": false,
-          "isSigner": false
-        }
-      ],
-      "args": []
-    },
-    {
-      "name": "createOpenOrdersAccount",
-      "docs": [
-        "Create an [`OpenOrdersAccount`](crate::state::OpenOrdersAccount)."
-      ],
-      "accounts": [
-        {
-          "name": "payer",
-          "isMut": true,
-          "isSigner": true
-        },
-        {
-          "name": "owner",
-          "isMut": false,
-          "isSigner": true
-        },
-        {
-          "name": "delegateAccount",
-          "isMut": false,
-          "isSigner": false,
-          "isOptional": true
-        },
-        {
-          "name": "openOrdersIndexer",
-          "isMut": true,
-          "isSigner": false
-        },
-        {
-          "name": "openOrdersAccount",
-          "isMut": true,
-          "isSigner": false
-        },
-        {
-          "name": "market",
-          "isMut": false,
-          "isSigner": false
-        },
-        {
-          "name": "systemProgram",
-          "isMut": false,
-          "isSigner": false
-        }
-      ],
-      "args": []
-    },
-    {
-      "name": "closeOpenOrdersAccount",
-      "docs": [
-        "Close an [`OpenOrdersAccount`](crate::state::OpenOrdersAccount)."
-      ],
-      "accounts": [
-        {
-          "name": "payer",
-          "isMut": true,
-          "isSigner": true
-        },
-        {
-          "name": "owner",
-          "isMut": false,
-          "isSigner": true
-        },
-        {
-          "name": "openOrdersIndexer",
-          "isMut": true,
-          "isSigner": false
-        },
-        {
-          "name": "openOrdersAccount",
-          "isMut": true,
-          "isSigner": false
-        },
-        {
-          "name": "solDestination",
-          "isMut": true,
-          "isSigner": false
-        },
-        {
-          "name": "systemProgram",
-          "isMut": false,
-          "isSigner": false
-        }
-      ],
-      "args": []
-    },
-    {
-      "name": "placeOrder",
-      "docs": [
-        "Place an order.",
-        "",
-        "Different types of orders have different effects on the order book,",
-        "as described in [`PlaceOrderType`](crate::state::PlaceOrderType).",
-        "",
-        "`price_lots` refers to the price in lots: the number of quote lots",
-        "per base lot. It is ignored for `PlaceOrderType::Market` orders.",
-        "",
-        "`expiry_timestamp` is a unix timestamp for when this order should",
-        "expire. If 0 is passed in, the order will never expire. If the time",
-        "is in the past, the instruction is skipped. Timestamps in the future",
-        "are reduced to now + 65,535s.",
-        "",
-        "`limit` determines the maximum number of orders from the book to fill,",
-        "and can be used to limit CU spent. When the limit is reached, processing",
-        "stops and the instruction succeeds."
-      ],
-      "accounts": [
-        {
-          "name": "signer",
-          "isMut": false,
-          "isSigner": true
-        },
-        {
-          "name": "openOrdersAccount",
-          "isMut": true,
-          "isSigner": false
-        },
-        {
-          "name": "openOrdersAdmin",
-          "isMut": false,
-          "isSigner": true,
-          "isOptional": true
-        },
-        {
-          "name": "userTokenAccount",
-          "isMut": true,
-          "isSigner": false
-        },
-        {
-          "name": "market",
-          "isMut": true,
-          "isSigner": false
-        },
-        {
-          "name": "bids",
-          "isMut": true,
-          "isSigner": false
-        },
-        {
-          "name": "asks",
-          "isMut": true,
-          "isSigner": false
-        },
-        {
-          "name": "eventHeap",
-          "isMut": true,
-          "isSigner": false
-        },
-        {
-          "name": "marketVault",
-          "isMut": true,
-          "isSigner": false
-        },
-        {
-          "name": "oracleA",
-          "isMut": false,
-          "isSigner": false,
-          "isOptional": true
-        },
-        {
-          "name": "oracleB",
-          "isMut": false,
-          "isSigner": false,
-          "isOptional": true
-        },
-        {
-          "name": "tokenProgram",
-          "isMut": false,
-          "isSigner": false
-        }
-      ],
-      "args": [
-        {
-          "name": "args",
-          "type": {
-            "defined": "PlaceOrderArgs"
-          }
-        }
-      ],
-      "returns": {
-        "option": "u128"
-      }
-    },
-    {
-      "name": "editOrder",
-      "docs": [
-        "Edit an order."
-      ],
-      "accounts": [
-        {
-          "name": "signer",
-          "isMut": false,
-          "isSigner": true
-        },
-        {
-          "name": "openOrdersAccount",
-          "isMut": true,
-          "isSigner": false
-        },
-        {
-          "name": "openOrdersAdmin",
-          "isMut": false,
-          "isSigner": true,
-          "isOptional": true
-        },
-        {
-          "name": "userTokenAccount",
-          "isMut": true,
-          "isSigner": false
-        },
-        {
-          "name": "market",
-          "isMut": true,
-          "isSigner": false
-        },
-        {
-          "name": "bids",
-          "isMut": true,
-          "isSigner": false
-        },
-        {
-          "name": "asks",
-          "isMut": true,
-          "isSigner": false
-        },
-        {
-          "name": "eventHeap",
-          "isMut": true,
-          "isSigner": false
-        },
-        {
-          "name": "marketVault",
-          "isMut": true,
-          "isSigner": false
-        },
-        {
-          "name": "oracleA",
-          "isMut": false,
-          "isSigner": false,
-          "isOptional": true
-        },
-        {
-          "name": "oracleB",
-          "isMut": false,
-          "isSigner": false,
-          "isOptional": true
-        },
-        {
-          "name": "tokenProgram",
-          "isMut": false,
-          "isSigner": false
-        }
-      ],
-      "args": [
-        {
-          "name": "clientOrderId",
-          "type": "u64"
-        },
-        {
-          "name": "expectedCancelSize",
-          "type": "i64"
-        },
-        {
-          "name": "placeOrder",
-          "type": {
-            "defined": "PlaceOrderArgs"
-          }
-        }
-      ],
-      "returns": {
-        "option": "u128"
-      }
-    },
-    {
-      "name": "editOrderPegged",
-      "docs": [
-        "Edit an order pegged."
-      ],
-      "accounts": [
-        {
-          "name": "signer",
-          "isMut": false,
-          "isSigner": true
-        },
-        {
-          "name": "openOrdersAccount",
-          "isMut": true,
-          "isSigner": false
-        },
-        {
-          "name": "openOrdersAdmin",
-          "isMut": false,
-          "isSigner": true,
-          "isOptional": true
-        },
-        {
-          "name": "userTokenAccount",
-          "isMut": true,
-          "isSigner": false
-        },
-        {
-          "name": "market",
-          "isMut": true,
-          "isSigner": false
-        },
-        {
-          "name": "bids",
-          "isMut": true,
-          "isSigner": false
-        },
-        {
-          "name": "asks",
-          "isMut": true,
-          "isSigner": false
-        },
-        {
-          "name": "eventHeap",
-          "isMut": true,
-          "isSigner": false
-        },
-        {
-          "name": "marketVault",
-          "isMut": true,
-          "isSigner": false
-        },
-        {
-          "name": "oracleA",
-          "isMut": false,
-          "isSigner": false,
-          "isOptional": true
-        },
-        {
-          "name": "oracleB",
-          "isMut": false,
-          "isSigner": false,
-          "isOptional": true
-        },
-        {
-          "name": "tokenProgram",
-          "isMut": false,
-          "isSigner": false
-        }
-      ],
-      "args": [
-        {
-          "name": "clientOrderId",
-          "type": "u64"
-        },
-        {
-          "name": "expectedCancelSize",
-          "type": "i64"
-        },
-        {
-          "name": "placeOrder",
-          "type": {
-            "defined": "PlaceOrderPeggedArgs"
-          }
-        }
-      ],
-      "returns": {
-        "option": "u128"
-      }
-    },
-    {
-      "name": "cancelAndPlaceOrders",
-      "docs": [
-        "Cancel orders and place multiple orders."
-      ],
-      "accounts": [
-        {
-          "name": "signer",
-          "isMut": false,
-          "isSigner": true
-        },
-        {
-          "name": "openOrdersAccount",
-          "isMut": true,
-          "isSigner": false
-        },
-        {
-          "name": "openOrdersAdmin",
-          "isMut": false,
-          "isSigner": true,
-          "isOptional": true
-        },
-        {
-          "name": "userQuoteAccount",
-          "isMut": true,
-          "isSigner": false
-        },
-        {
-          "name": "userBaseAccount",
-          "isMut": true,
-          "isSigner": false
-        },
-        {
-          "name": "market",
-          "isMut": true,
-          "isSigner": false
-        },
-        {
-          "name": "bids",
-          "isMut": true,
-          "isSigner": false
-        },
-        {
-          "name": "asks",
-          "isMut": true,
-          "isSigner": false
-        },
-        {
-          "name": "eventHeap",
-          "isMut": true,
-          "isSigner": false
-        },
-        {
-          "name": "marketQuoteVault",
-          "isMut": true,
-          "isSigner": false
-        },
-        {
-          "name": "marketBaseVault",
-          "isMut": true,
-          "isSigner": false
-        },
-        {
-          "name": "oracleA",
-          "isMut": false,
-          "isSigner": false,
-          "isOptional": true
-        },
-        {
-          "name": "oracleB",
-          "isMut": false,
-          "isSigner": false,
-          "isOptional": true
-        },
-        {
-          "name": "tokenProgram",
-          "isMut": false,
-          "isSigner": false
-        }
-      ],
-      "args": [
-        {
-          "name": "cancelClientOrdersIds",
-          "type": {
-            "vec": "u64"
-          }
-        },
-        {
-          "name": "placeOrders",
-          "type": {
-            "vec": {
-              "defined": "PlaceOrderArgs"
-            }
-          }
-        }
-      ],
-      "returns": {
-        "vec": {
-          "option": "u128"
-        }
-      }
-    },
-    {
-      "name": "placeOrderPegged",
-      "docs": [
-        "Place an oracle-peg order."
-      ],
-      "accounts": [
-        {
-          "name": "signer",
-          "isMut": false,
-          "isSigner": true
-        },
-        {
-          "name": "openOrdersAccount",
-          "isMut": true,
-          "isSigner": false
-        },
-        {
-          "name": "openOrdersAdmin",
-          "isMut": false,
-          "isSigner": true,
-          "isOptional": true
-        },
-        {
-          "name": "userTokenAccount",
-          "isMut": true,
-          "isSigner": false
-        },
-        {
-          "name": "market",
-          "isMut": true,
-          "isSigner": false
-        },
-        {
-          "name": "bids",
-          "isMut": true,
-          "isSigner": false
-        },
-        {
-          "name": "asks",
-          "isMut": true,
-          "isSigner": false
-        },
-        {
-          "name": "eventHeap",
-          "isMut": true,
-          "isSigner": false
-        },
-        {
-          "name": "marketVault",
-          "isMut": true,
-          "isSigner": false
-        },
-        {
-          "name": "oracleA",
-          "isMut": false,
-          "isSigner": false,
-          "isOptional": true
-        },
-        {
-          "name": "oracleB",
-          "isMut": false,
-          "isSigner": false,
-          "isOptional": true
-        },
-        {
-          "name": "tokenProgram",
-          "isMut": false,
-          "isSigner": false
-        }
-      ],
-      "args": [
-        {
-          "name": "args",
-          "type": {
-            "defined": "PlaceOrderPeggedArgs"
-          }
-        }
-      ],
-      "returns": {
-        "option": "u128"
-      }
-    },
-    {
-      "name": "placeTakeOrder",
-      "docs": [
-        "Place an order that shall take existing liquidity off of the book, not",
-        "add a new order off the book.",
-        "",
-        "This type of order allows for instant token settlement for the taker."
-      ],
-      "accounts": [
-        {
-          "name": "signer",
-          "isMut": true,
-          "isSigner": true
-        },
-        {
-          "name": "market",
-          "isMut": true,
-          "isSigner": false
-        },
-        {
-          "name": "marketAuthority",
-          "isMut": false,
-          "isSigner": false
-        },
-        {
-          "name": "bids",
-          "isMut": true,
-          "isSigner": false
-        },
-        {
-          "name": "asks",
-          "isMut": true,
-          "isSigner": false
-        },
-        {
-          "name": "marketBaseVault",
-          "isMut": true,
-          "isSigner": false
-        },
-        {
-          "name": "marketQuoteVault",
-          "isMut": true,
-          "isSigner": false
-        },
-        {
-          "name": "eventHeap",
-          "isMut": true,
-          "isSigner": false
-        },
-        {
-          "name": "userBaseAccount",
-          "isMut": true,
-          "isSigner": false
-        },
-        {
-          "name": "userQuoteAccount",
-          "isMut": true,
-          "isSigner": false
-        },
-        {
-          "name": "referrerAccount",
-          "isMut": true,
-          "isSigner": false,
-          "isOptional": true
-        },
-        {
-          "name": "oracleA",
-          "isMut": false,
-          "isSigner": false,
-          "isOptional": true
-        },
-        {
-          "name": "oracleB",
-          "isMut": false,
-          "isSigner": false,
-          "isOptional": true
-        },
-        {
-          "name": "tokenProgram",
-          "isMut": false,
-          "isSigner": false
-        },
-        {
-          "name": "systemProgram",
-          "isMut": false,
-          "isSigner": false
-        },
-        {
-          "name": "openOrdersAdmin",
-          "isMut": false,
-          "isSigner": true,
-          "isOptional": true
-        }
-      ],
-      "args": [
-        {
-          "name": "args",
-          "type": {
-            "defined": "PlaceTakeOrderArgs"
-          }
-        }
-      ]
-    },
-    {
-      "name": "consumeEvents",
-      "docs": [
-        "Process up to `limit` [events](crate::state::AnyEvent).",
-        "",
+export interface OpenbookV2 {
+  version: '0.1.0';
+  name: 'openbook_v2';
+  instructions: [
+    {
+      name: 'createMarket';
+      docs: [
+        'Create a [`Market`](crate::state::Market) for a given token pair.',
+      ];
+      accounts: [
+        {
+          name: 'market';
+          isMut: true;
+          isSigner: true;
+        },
+        {
+          name: 'marketAuthority';
+          isMut: false;
+          isSigner: false;
+        },
+        {
+          name: 'bids';
+          isMut: true;
+          isSigner: false;
+          docs: [
+            'Accounts are initialized by client,',
+            'anchor discriminator is set first when ix exits,',
+          ];
+        },
+        {
+          name: 'asks';
+          isMut: true;
+          isSigner: false;
+        },
+        {
+          name: 'eventHeap';
+          isMut: true;
+          isSigner: false;
+        },
+        {
+          name: 'payer';
+          isMut: true;
+          isSigner: true;
+        },
+        {
+          name: 'marketBaseVault';
+          isMut: false;
+          isSigner: false;
+        },
+        {
+          name: 'marketQuoteVault';
+          isMut: false;
+          isSigner: false;
+        },
+        {
+          name: 'baseMint';
+          isMut: false;
+          isSigner: false;
+        },
+        {
+          name: 'quoteMint';
+          isMut: false;
+          isSigner: false;
+        },
+        {
+          name: 'systemProgram';
+          isMut: false;
+          isSigner: false;
+        },
+        {
+          name: 'oracleA';
+          isMut: false;
+          isSigner: false;
+          isOptional: true;
+        },
+        {
+          name: 'oracleB';
+          isMut: false;
+          isSigner: false;
+          isOptional: true;
+        },
+        {
+          name: 'collectFeeAdmin';
+          isMut: false;
+          isSigner: false;
+        },
+        {
+          name: 'openOrdersAdmin';
+          isMut: false;
+          isSigner: false;
+          isOptional: true;
+        },
+        {
+          name: 'consumeEventsAdmin';
+          isMut: false;
+          isSigner: false;
+          isOptional: true;
+        },
+        {
+          name: 'closeMarketAdmin';
+          isMut: false;
+          isSigner: false;
+          isOptional: true;
+        },
+        {
+          name: 'eventAuthority';
+          isMut: false;
+          isSigner: false;
+        },
+        {
+          name: 'program';
+          isMut: false;
+          isSigner: false;
+        },
+      ];
+      args: [
+        {
+          name: 'name';
+          type: 'string';
+        },
+        {
+          name: 'oracleConfig';
+          type: {
+            defined: 'OracleConfigParams';
+          };
+        },
+        {
+          name: 'quoteLotSize';
+          type: 'i64';
+        },
+        {
+          name: 'baseLotSize';
+          type: 'i64';
+        },
+        {
+          name: 'makerFee';
+          type: 'i64';
+        },
+        {
+          name: 'takerFee';
+          type: 'i64';
+        },
+        {
+          name: 'timeExpiry';
+          type: 'i64';
+        },
+      ];
+    },
+    {
+      name: 'closeMarket';
+      docs: [
+        'Close a [`Market`](crate::state::Market) (only',
+        '[`close_market_admin`](crate::state::Market::close_market_admin)).',
+      ];
+      accounts: [
+        {
+          name: 'closeMarketAdmin';
+          isMut: false;
+          isSigner: true;
+        },
+        {
+          name: 'market';
+          isMut: true;
+          isSigner: false;
+        },
+        {
+          name: 'bids';
+          isMut: true;
+          isSigner: false;
+        },
+        {
+          name: 'asks';
+          isMut: true;
+          isSigner: false;
+        },
+        {
+          name: 'eventHeap';
+          isMut: true;
+          isSigner: false;
+        },
+        {
+          name: 'solDestination';
+          isMut: true;
+          isSigner: false;
+        },
+        {
+          name: 'tokenProgram';
+          isMut: false;
+          isSigner: false;
+        },
+      ];
+      args: [];
+    },
+    {
+      name: 'createOpenOrdersIndexer';
+      docs: [
+        'Create an [`OpenOrdersIndexer`](crate::state::OpenOrdersIndexer) account.',
+      ];
+      accounts: [
+        {
+          name: 'payer';
+          isMut: true;
+          isSigner: true;
+        },
+        {
+          name: 'owner';
+          isMut: false;
+          isSigner: true;
+        },
+        {
+          name: 'openOrdersIndexer';
+          isMut: true;
+          isSigner: false;
+        },
+        {
+          name: 'market';
+          isMut: false;
+          isSigner: false;
+        },
+        {
+          name: 'systemProgram';
+          isMut: false;
+          isSigner: false;
+        },
+      ];
+      args: [];
+    },
+    {
+      name: 'closeOpenOrdersIndexer';
+      docs: [
+        'Close an [`OpenOrdersIndexer`](crate::state::OpenOrdersIndexer) account.',
+      ];
+      accounts: [
+        {
+          name: 'owner';
+          isMut: false;
+          isSigner: true;
+        },
+        {
+          name: 'openOrdersIndexer';
+          isMut: true;
+          isSigner: false;
+        },
+        {
+          name: 'solDestination';
+          isMut: true;
+          isSigner: false;
+        },
+        {
+          name: 'tokenProgram';
+          isMut: false;
+          isSigner: false;
+        },
+      ];
+      args: [];
+    },
+    {
+      name: 'createOpenOrdersAccount';
+      docs: [
+        'Create an [`OpenOrdersAccount`](crate::state::OpenOrdersAccount).',
+      ];
+      accounts: [
+        {
+          name: 'payer';
+          isMut: true;
+          isSigner: true;
+        },
+        {
+          name: 'owner';
+          isMut: false;
+          isSigner: true;
+        },
+        {
+          name: 'delegateAccount';
+          isMut: false;
+          isSigner: false;
+          isOptional: true;
+        },
+        {
+          name: 'openOrdersIndexer';
+          isMut: true;
+          isSigner: false;
+        },
+        {
+          name: 'openOrdersAccount';
+          isMut: true;
+          isSigner: false;
+        },
+        {
+          name: 'market';
+          isMut: false;
+          isSigner: false;
+        },
+        {
+          name: 'systemProgram';
+          isMut: false;
+          isSigner: false;
+        },
+      ];
+      args: [];
+    },
+    {
+      name: 'closeOpenOrdersAccount';
+      docs: [
+        'Close an [`OpenOrdersAccount`](crate::state::OpenOrdersAccount).',
+      ];
+      accounts: [
+        {
+          name: 'payer';
+          isMut: true;
+          isSigner: true;
+        },
+        {
+          name: 'owner';
+          isMut: false;
+          isSigner: true;
+        },
+        {
+          name: 'openOrdersIndexer';
+          isMut: true;
+          isSigner: false;
+        },
+        {
+          name: 'openOrdersAccount';
+          isMut: true;
+          isSigner: false;
+        },
+        {
+          name: 'solDestination';
+          isMut: true;
+          isSigner: false;
+        },
+        {
+          name: 'systemProgram';
+          isMut: false;
+          isSigner: false;
+        },
+      ];
+      args: [];
+    },
+    {
+      name: 'placeOrder';
+      docs: [
+        'Place an order.',
+        '',
+        'Different types of orders have different effects on the order book,',
+        'as described in [`PlaceOrderType`](crate::state::PlaceOrderType).',
+        '',
+        '`price_lots` refers to the price in lots: the number of quote lots',
+        'per base lot. It is ignored for `PlaceOrderType::Market` orders.',
+        '',
+        '`expiry_timestamp` is a unix timestamp for when this order should',
+        'expire. If 0 is passed in, the order will never expire. If the time',
+        'is in the past, the instruction is skipped. Timestamps in the future',
+        'are reduced to now + 65,535s.',
+        '',
+        '`limit` determines the maximum number of orders from the book to fill,',
+        'and can be used to limit CU spent. When the limit is reached, processing',
+        'stops and the instruction succeeds.',
+      ];
+      accounts: [
+        {
+          name: 'signer';
+          isMut: false;
+          isSigner: true;
+        },
+        {
+          name: 'openOrdersAccount';
+          isMut: true;
+          isSigner: false;
+        },
+        {
+          name: 'openOrdersAdmin';
+          isMut: false;
+          isSigner: true;
+          isOptional: true;
+        },
+        {
+          name: 'userTokenAccount';
+          isMut: true;
+          isSigner: false;
+        },
+        {
+          name: 'market';
+          isMut: true;
+          isSigner: false;
+        },
+        {
+          name: 'bids';
+          isMut: true;
+          isSigner: false;
+        },
+        {
+          name: 'asks';
+          isMut: true;
+          isSigner: false;
+        },
+        {
+          name: 'eventHeap';
+          isMut: true;
+          isSigner: false;
+        },
+        {
+          name: 'marketVault';
+          isMut: true;
+          isSigner: false;
+        },
+        {
+          name: 'oracleA';
+          isMut: false;
+          isSigner: false;
+          isOptional: true;
+        },
+        {
+          name: 'oracleB';
+          isMut: false;
+          isSigner: false;
+          isOptional: true;
+        },
+        {
+          name: 'tokenProgram';
+          isMut: false;
+          isSigner: false;
+        },
+      ];
+      args: [
+        {
+          name: 'args';
+          type: {
+            defined: 'PlaceOrderArgs';
+          };
+        },
+      ];
+      returns: {
+        option: 'u128';
+      };
+    },
+    {
+      name: 'editOrder';
+      docs: ['Edit an order.'];
+      accounts: [
+        {
+          name: 'signer';
+          isMut: false;
+          isSigner: true;
+        },
+        {
+          name: 'openOrdersAccount';
+          isMut: true;
+          isSigner: false;
+        },
+        {
+          name: 'openOrdersAdmin';
+          isMut: false;
+          isSigner: true;
+          isOptional: true;
+        },
+        {
+          name: 'userTokenAccount';
+          isMut: true;
+          isSigner: false;
+        },
+        {
+          name: 'market';
+          isMut: true;
+          isSigner: false;
+        },
+        {
+          name: 'bids';
+          isMut: true;
+          isSigner: false;
+        },
+        {
+          name: 'asks';
+          isMut: true;
+          isSigner: false;
+        },
+        {
+          name: 'eventHeap';
+          isMut: true;
+          isSigner: false;
+        },
+        {
+          name: 'marketVault';
+          isMut: true;
+          isSigner: false;
+        },
+        {
+          name: 'oracleA';
+          isMut: false;
+          isSigner: false;
+          isOptional: true;
+        },
+        {
+          name: 'oracleB';
+          isMut: false;
+          isSigner: false;
+          isOptional: true;
+        },
+        {
+          name: 'tokenProgram';
+          isMut: false;
+          isSigner: false;
+        },
+      ];
+      args: [
+        {
+          name: 'clientOrderId';
+          type: 'u64';
+        },
+        {
+          name: 'expectedCancelSize';
+          type: 'i64';
+        },
+        {
+          name: 'placeOrder';
+          type: {
+            defined: 'PlaceOrderArgs';
+          };
+        },
+      ];
+      returns: {
+        option: 'u128';
+      };
+    },
+    {
+      name: 'editOrderPegged';
+      docs: ['Edit an order pegged.'];
+      accounts: [
+        {
+          name: 'signer';
+          isMut: false;
+          isSigner: true;
+        },
+        {
+          name: 'openOrdersAccount';
+          isMut: true;
+          isSigner: false;
+        },
+        {
+          name: 'openOrdersAdmin';
+          isMut: false;
+          isSigner: true;
+          isOptional: true;
+        },
+        {
+          name: 'userTokenAccount';
+          isMut: true;
+          isSigner: false;
+        },
+        {
+          name: 'market';
+          isMut: true;
+          isSigner: false;
+        },
+        {
+          name: 'bids';
+          isMut: true;
+          isSigner: false;
+        },
+        {
+          name: 'asks';
+          isMut: true;
+          isSigner: false;
+        },
+        {
+          name: 'eventHeap';
+          isMut: true;
+          isSigner: false;
+        },
+        {
+          name: 'marketVault';
+          isMut: true;
+          isSigner: false;
+        },
+        {
+          name: 'oracleA';
+          isMut: false;
+          isSigner: false;
+          isOptional: true;
+        },
+        {
+          name: 'oracleB';
+          isMut: false;
+          isSigner: false;
+          isOptional: true;
+        },
+        {
+          name: 'tokenProgram';
+          isMut: false;
+          isSigner: false;
+        },
+      ];
+      args: [
+        {
+          name: 'clientOrderId';
+          type: 'u64';
+        },
+        {
+          name: 'expectedCancelSize';
+          type: 'i64';
+        },
+        {
+          name: 'placeOrder';
+          type: {
+            defined: 'PlaceOrderPeggedArgs';
+          };
+        },
+      ];
+      returns: {
+        option: 'u128';
+      };
+    },
+    {
+      name: 'cancelAndPlaceOrders';
+      docs: ['Cancel orders and place multiple orders.'];
+      accounts: [
+        {
+          name: 'signer';
+          isMut: false;
+          isSigner: true;
+        },
+        {
+          name: 'openOrdersAccount';
+          isMut: true;
+          isSigner: false;
+        },
+        {
+          name: 'openOrdersAdmin';
+          isMut: false;
+          isSigner: true;
+          isOptional: true;
+        },
+        {
+          name: 'userQuoteAccount';
+          isMut: true;
+          isSigner: false;
+        },
+        {
+          name: 'userBaseAccount';
+          isMut: true;
+          isSigner: false;
+        },
+        {
+          name: 'market';
+          isMut: true;
+          isSigner: false;
+        },
+        {
+          name: 'bids';
+          isMut: true;
+          isSigner: false;
+        },
+        {
+          name: 'asks';
+          isMut: true;
+          isSigner: false;
+        },
+        {
+          name: 'eventHeap';
+          isMut: true;
+          isSigner: false;
+        },
+        {
+          name: 'marketQuoteVault';
+          isMut: true;
+          isSigner: false;
+        },
+        {
+          name: 'marketBaseVault';
+          isMut: true;
+          isSigner: false;
+        },
+        {
+          name: 'oracleA';
+          isMut: false;
+          isSigner: false;
+          isOptional: true;
+        },
+        {
+          name: 'oracleB';
+          isMut: false;
+          isSigner: false;
+          isOptional: true;
+        },
+        {
+          name: 'tokenProgram';
+          isMut: false;
+          isSigner: false;
+        },
+      ];
+      args: [
+        {
+          name: 'cancelClientOrdersIds';
+          type: {
+            vec: 'u64';
+          };
+        },
+        {
+          name: 'placeOrders';
+          type: {
+            vec: {
+              defined: 'PlaceOrderArgs';
+            };
+          };
+        },
+      ];
+      returns: {
+        vec: {
+          option: 'u128';
+        };
+      };
+    },
+    {
+      name: 'placeOrderPegged';
+      docs: ['Place an oracle-peg order.'];
+      accounts: [
+        {
+          name: 'signer';
+          isMut: false;
+          isSigner: true;
+        },
+        {
+          name: 'openOrdersAccount';
+          isMut: true;
+          isSigner: false;
+        },
+        {
+          name: 'openOrdersAdmin';
+          isMut: false;
+          isSigner: true;
+          isOptional: true;
+        },
+        {
+          name: 'userTokenAccount';
+          isMut: true;
+          isSigner: false;
+        },
+        {
+          name: 'market';
+          isMut: true;
+          isSigner: false;
+        },
+        {
+          name: 'bids';
+          isMut: true;
+          isSigner: false;
+        },
+        {
+          name: 'asks';
+          isMut: true;
+          isSigner: false;
+        },
+        {
+          name: 'eventHeap';
+          isMut: true;
+          isSigner: false;
+        },
+        {
+          name: 'marketVault';
+          isMut: true;
+          isSigner: false;
+        },
+        {
+          name: 'oracleA';
+          isMut: false;
+          isSigner: false;
+          isOptional: true;
+        },
+        {
+          name: 'oracleB';
+          isMut: false;
+          isSigner: false;
+          isOptional: true;
+        },
+        {
+          name: 'tokenProgram';
+          isMut: false;
+          isSigner: false;
+        },
+      ];
+      args: [
+        {
+          name: 'args';
+          type: {
+            defined: 'PlaceOrderPeggedArgs';
+          };
+        },
+      ];
+      returns: {
+        option: 'u128';
+      };
+    },
+    {
+      name: 'placeTakeOrder';
+      docs: [
+        'Place an order that shall take existing liquidity off of the book, not',
+        'add a new order off the book.',
+        '',
+        'This type of order allows for instant token settlement for the taker.',
+      ];
+      accounts: [
+        {
+          name: 'signer';
+          isMut: true;
+          isSigner: true;
+        },
+        {
+          name: 'market';
+          isMut: true;
+          isSigner: false;
+        },
+        {
+          name: 'marketAuthority';
+          isMut: false;
+          isSigner: false;
+        },
+        {
+          name: 'bids';
+          isMut: true;
+          isSigner: false;
+        },
+        {
+          name: 'asks';
+          isMut: true;
+          isSigner: false;
+        },
+        {
+          name: 'marketBaseVault';
+          isMut: true;
+          isSigner: false;
+        },
+        {
+          name: 'marketQuoteVault';
+          isMut: true;
+          isSigner: false;
+        },
+        {
+          name: 'eventHeap';
+          isMut: true;
+          isSigner: false;
+        },
+        {
+          name: 'userBaseAccount';
+          isMut: true;
+          isSigner: false;
+        },
+        {
+          name: 'userQuoteAccount';
+          isMut: true;
+          isSigner: false;
+        },
+        {
+          name: 'referrerAccount';
+          isMut: true;
+          isSigner: false;
+          isOptional: true;
+        },
+        {
+          name: 'oracleA';
+          isMut: false;
+          isSigner: false;
+          isOptional: true;
+        },
+        {
+          name: 'oracleB';
+          isMut: false;
+          isSigner: false;
+          isOptional: true;
+        },
+        {
+          name: 'tokenProgram';
+          isMut: false;
+          isSigner: false;
+        },
+        {
+          name: 'systemProgram';
+          isMut: false;
+          isSigner: false;
+        },
+        {
+          name: 'openOrdersAdmin';
+          isMut: false;
+          isSigner: true;
+          isOptional: true;
+        },
+      ];
+      args: [
+        {
+          name: 'args';
+          type: {
+            defined: 'PlaceTakeOrderArgs';
+          };
+        },
+      ];
+    },
+    {
+      name: 'consumeEvents';
+      docs: [
+        'Process up to `limit` [events](crate::state::AnyEvent).',
+        '',
         "When a user places a 'take' order, they do not know beforehand which",
         "market maker will have placed the 'make' order that they get executed",
         "against. This prevents them from passing in a market maker's",
-        "[`OpenOrdersAccount`](crate::state::OpenOrdersAccount), which is needed",
-        "to credit/debit the relevant tokens to/from the maker. As such, Openbook",
+        '[`OpenOrdersAccount`](crate::state::OpenOrdersAccount), which is needed',
+        'to credit/debit the relevant tokens to/from the maker. As such, Openbook',
         "uses a 'crank' system, where `place_order` only emits events, and",
-        "`consume_events` handles token settlement.",
-        "",
-        "Currently, there are two types of events: [`FillEvent`](crate::state::FillEvent)s",
-        "and [`OutEvent`](crate::state::OutEvent)s.",
-        "",
-        "A `FillEvent` is emitted when an order is filled, and it is handled by",
-        "debiting whatever the taker is selling from the taker and crediting",
-        "it to the maker, and debiting whatever the taker is buying from the",
-        "maker and crediting it to the taker. Note that *no tokens are moved*,",
+        '`consume_events` handles token settlement.',
+        '',
+        'Currently, there are two types of events: [`FillEvent`](crate::state::FillEvent)s',
+        'and [`OutEvent`](crate::state::OutEvent)s.',
+        '',
+        'A `FillEvent` is emitted when an order is filled, and it is handled by',
+        'debiting whatever the taker is selling from the taker and crediting',
+        'it to the maker, and debiting whatever the taker is buying from the',
+        'maker and crediting it to the taker. Note that *no tokens are moved*,',
         "these are just debits and credits to each party's [`Position`](crate::state::Position).",
-        "",
-        "An `OutEvent` is emitted when a limit order needs to be removed from",
-        "the book during a `place_order` invocation, and it is handled by",
-        "crediting whatever the maker would have sold (quote token in a bid,",
-        "base token in an ask) back to the maker."
-      ],
-      "accounts": [
-        {
-          "name": "consumeEventsAdmin",
-          "isMut": false,
-          "isSigner": true,
-          "isOptional": true
-        },
-        {
-          "name": "market",
-          "isMut": true,
-          "isSigner": false
-        },
-        {
-          "name": "eventHeap",
-          "isMut": true,
-          "isSigner": false
-        }
-      ],
-      "args": [
-        {
-          "name": "limit",
-          "type": "u64"
-        }
-      ]
-    },
-    {
-      "name": "consumeGivenEvents",
-      "docs": [
-        "Process the [events](crate::state::AnyEvent) at the given positions."
-      ],
-      "accounts": [
-        {
-          "name": "consumeEventsAdmin",
-          "isMut": false,
-          "isSigner": true,
-          "isOptional": true
-        },
-        {
-          "name": "market",
-          "isMut": true,
-          "isSigner": false
-        },
-        {
-          "name": "eventHeap",
-          "isMut": true,
-          "isSigner": false
-        }
-      ],
-      "args": [
-        {
-          "name": "slots",
-          "type": {
-            "vec": "u64"
-          }
-        }
-      ]
-    },
-    {
-      "name": "cancelOrder",
-      "docs": [
-        "Cancel an order by its `order_id`.",
-        "",
+        '',
+        'An `OutEvent` is emitted when a limit order needs to be removed from',
+        'the book during a `place_order` invocation, and it is handled by',
+        'crediting whatever the maker would have sold (quote token in a bid,',
+        'base token in an ask) back to the maker.',
+      ];
+      accounts: [
+        {
+          name: 'consumeEventsAdmin';
+          isMut: false;
+          isSigner: true;
+          isOptional: true;
+        },
+        {
+          name: 'market';
+          isMut: true;
+          isSigner: false;
+        },
+        {
+          name: 'eventHeap';
+          isMut: true;
+          isSigner: false;
+        },
+      ];
+      args: [
+        {
+          name: 'limit';
+          type: 'u64';
+        },
+      ];
+    },
+    {
+      name: 'consumeGivenEvents';
+      docs: [
+        'Process the [events](crate::state::AnyEvent) at the given positions.',
+      ];
+      accounts: [
+        {
+          name: 'consumeEventsAdmin';
+          isMut: false;
+          isSigner: true;
+          isOptional: true;
+        },
+        {
+          name: 'market';
+          isMut: true;
+          isSigner: false;
+        },
+        {
+          name: 'eventHeap';
+          isMut: true;
+          isSigner: false;
+        },
+      ];
+      args: [
+        {
+          name: 'slots';
+          type: {
+            vec: 'u64';
+          };
+        },
+      ];
+    },
+    {
+      name: 'cancelOrder';
+      docs: [
+        'Cancel an order by its `order_id`.',
+        '',
         "Note that this doesn't emit an [`OutEvent`](crate::state::OutEvent) because a",
-        "maker knows that they will be passing in their own [`OpenOrdersAccount`](crate::state::OpenOrdersAccount)."
-      ],
-      "accounts": [
-        {
-          "name": "signer",
-          "isMut": false,
-          "isSigner": true
-        },
-        {
-          "name": "openOrdersAccount",
-          "isMut": true,
-          "isSigner": false
-        },
-        {
-          "name": "market",
-          "isMut": false,
-          "isSigner": false
-        },
-        {
-          "name": "bids",
-          "isMut": true,
-          "isSigner": false
-        },
-        {
-          "name": "asks",
-          "isMut": true,
-          "isSigner": false
-        }
-      ],
-      "args": [
-        {
-          "name": "orderId",
-          "type": "u128"
-        }
-      ]
-    },
-    {
-      "name": "cancelOrderByClientOrderId",
-      "docs": [
-        "Cancel an order by its `client_order_id`.",
-        "",
+        'maker knows that they will be passing in their own [`OpenOrdersAccount`](crate::state::OpenOrdersAccount).',
+      ];
+      accounts: [
+        {
+          name: 'signer';
+          isMut: false;
+          isSigner: true;
+        },
+        {
+          name: 'openOrdersAccount';
+          isMut: true;
+          isSigner: false;
+        },
+        {
+          name: 'market';
+          isMut: false;
+          isSigner: false;
+        },
+        {
+          name: 'bids';
+          isMut: true;
+          isSigner: false;
+        },
+        {
+          name: 'asks';
+          isMut: true;
+          isSigner: false;
+        },
+      ];
+      args: [
+        {
+          name: 'orderId';
+          type: 'u128';
+        },
+      ];
+    },
+    {
+      name: 'cancelOrderByClientOrderId';
+      docs: [
+        'Cancel an order by its `client_order_id`.',
+        '',
         "Note that this doesn't emit an [`OutEvent`](crate::state::OutEvent) because a",
-        "maker knows that they will be passing in their own [`OpenOrdersAccount`](crate::state::OpenOrdersAccount)."
-      ],
-      "accounts": [
-        {
-          "name": "signer",
-          "isMut": false,
-          "isSigner": true
-        },
-        {
-          "name": "openOrdersAccount",
-          "isMut": true,
-          "isSigner": false
-        },
-        {
-          "name": "market",
-          "isMut": false,
-          "isSigner": false
-        },
-        {
-          "name": "bids",
-          "isMut": true,
-          "isSigner": false
-        },
-        {
-          "name": "asks",
-          "isMut": true,
-          "isSigner": false
-        }
-      ],
-      "args": [
-        {
-          "name": "clientOrderId",
-          "type": "u64"
-        }
-      ],
-      "returns": "i64"
-    },
-    {
-      "name": "cancelAllOrders",
-      "docs": [
-        "Cancel up to `limit` orders, optionally filtering by side"
-      ],
-      "accounts": [
-        {
-          "name": "signer",
-          "isMut": false,
-          "isSigner": true
-        },
-        {
-          "name": "openOrdersAccount",
-          "isMut": true,
-          "isSigner": false
-        },
-        {
-          "name": "market",
-          "isMut": false,
-          "isSigner": false
-        },
-        {
-          "name": "bids",
-          "isMut": true,
-          "isSigner": false
-        },
-        {
-          "name": "asks",
-          "isMut": true,
-          "isSigner": false
-        }
-      ],
-      "args": [
-        {
-          "name": "sideOption",
-          "type": {
-            "option": {
-              "defined": "Side"
-            }
-          }
-        },
-        {
-          "name": "limit",
-          "type": "u8"
-        }
-      ]
-    },
-    {
-      "name": "deposit",
-      "docs": [
+        'maker knows that they will be passing in their own [`OpenOrdersAccount`](crate::state::OpenOrdersAccount).',
+      ];
+      accounts: [
+        {
+          name: 'signer';
+          isMut: false;
+          isSigner: true;
+        },
+        {
+          name: 'openOrdersAccount';
+          isMut: true;
+          isSigner: false;
+        },
+        {
+          name: 'market';
+          isMut: false;
+          isSigner: false;
+        },
+        {
+          name: 'bids';
+          isMut: true;
+          isSigner: false;
+        },
+        {
+          name: 'asks';
+          isMut: true;
+          isSigner: false;
+        },
+      ];
+      args: [
+        {
+          name: 'clientOrderId';
+          type: 'u64';
+        },
+      ];
+      returns: 'i64';
+    },
+    {
+      name: 'cancelAllOrders';
+      docs: ['Cancel up to `limit` orders, optionally filtering by side'];
+      accounts: [
+        {
+          name: 'signer';
+          isMut: false;
+          isSigner: true;
+        },
+        {
+          name: 'openOrdersAccount';
+          isMut: true;
+          isSigner: false;
+        },
+        {
+          name: 'market';
+          isMut: false;
+          isSigner: false;
+        },
+        {
+          name: 'bids';
+          isMut: true;
+          isSigner: false;
+        },
+        {
+          name: 'asks';
+          isMut: true;
+          isSigner: false;
+        },
+      ];
+      args: [
+        {
+          name: 'sideOption';
+          type: {
+            option: {
+              defined: 'Side';
+            };
+          };
+        },
+        {
+          name: 'limit';
+          type: 'u8';
+        },
+      ];
+    },
+    {
+      name: 'deposit';
+      docs: [
         "Deposit a certain amount of `base` and `quote` lamports into one's",
-        "[`Position`](crate::state::Position).",
-        "",
-        "Makers might wish to `deposit`, rather than have actual tokens moved for",
-        "each trade, in order to reduce CUs."
-      ],
-      "accounts": [
-        {
-          "name": "owner",
-          "isMut": false,
-          "isSigner": true
-        },
-        {
-          "name": "userBaseAccount",
-          "isMut": true,
-          "isSigner": false
-        },
-        {
-          "name": "userQuoteAccount",
-          "isMut": true,
-          "isSigner": false
-        },
-        {
-          "name": "openOrdersAccount",
-          "isMut": true,
-          "isSigner": false
-        },
-        {
-          "name": "market",
-          "isMut": true,
-          "isSigner": false
-        },
-        {
-          "name": "marketBaseVault",
-          "isMut": true,
-          "isSigner": false
-        },
-        {
-          "name": "marketQuoteVault",
-          "isMut": true,
-          "isSigner": false
-        },
-        {
-          "name": "baseTokenProgram",
-          "isMut": false,
-          "isSigner": false
-        },
-        {
-          "name": "quoteTokenProgram",
-          "isMut": false,
-          "isSigner": false
-        }
-      ],
-      "args": [
-        {
-          "name": "baseAmount",
-          "type": "u64"
-        },
-        {
-          "name": "quoteAmount",
-          "type": "u64"
-        }
-      ]
-    },
-    {
-      "name": "refill",
-      "docs": [
-        "Refill a certain amount of `base` and `quote` lamports. The amount being passed is the",
-        "total lamports that the [`Position`](crate::state::Position) will have.",
-        "",
-        "Makers might wish to `refill`, rather than have actual tokens moved for",
-        "each trade, in order to reduce CUs."
-      ],
-      "accounts": [
-        {
-          "name": "owner",
-          "isMut": false,
-          "isSigner": true
-        },
-        {
-          "name": "userBaseAccount",
-          "isMut": true,
-          "isSigner": false
-        },
-        {
-          "name": "userQuoteAccount",
-          "isMut": true,
-          "isSigner": false
-        },
-        {
-          "name": "openOrdersAccount",
-          "isMut": true,
-          "isSigner": false
-        },
-        {
-          "name": "market",
-          "isMut": true,
-          "isSigner": false
-        },
-        {
-          "name": "marketBaseVault",
-          "isMut": true,
-          "isSigner": false
-        },
-        {
-          "name": "marketQuoteVault",
-          "isMut": true,
-          "isSigner": false
-        },
-        {
-          "name": "baseTokenProgram",
-          "isMut": false,
-          "isSigner": false
-        },
-        {
-          "name": "quoteTokenProgram",
-          "isMut": false,
-          "isSigner": false
-        }
-      ],
-      "args": [
-        {
-          "name": "baseAmount",
-          "type": "u64"
-        },
-        {
-          "name": "quoteAmount",
-          "type": "u64"
-        }
-      ]
-    },
-    {
-      "name": "settleFunds",
-      "docs": [
-        "Withdraw any available tokens."
-      ],
-      "accounts": [
-        {
-          "name": "owner",
-          "isMut": true,
-          "isSigner": true
-        },
-        {
-          "name": "openOrdersAccount",
-          "isMut": true,
-          "isSigner": false
-        },
-        {
-          "name": "market",
-          "isMut": true,
-          "isSigner": false
-        },
-        {
-          "name": "marketAuthority",
-          "isMut": false,
-          "isSigner": false
-        },
-        {
-          "name": "marketBaseVault",
-          "isMut": true,
-          "isSigner": false
-        },
-        {
-          "name": "marketQuoteVault",
-          "isMut": true,
-          "isSigner": false
-        },
-        {
-          "name": "userBaseAccount",
-          "isMut": true,
-          "isSigner": false
-        },
-        {
-          "name": "userQuoteAccount",
-          "isMut": true,
-          "isSigner": false
-        },
-        {
-          "name": "referrerAccount",
-          "isMut": true,
-          "isSigner": false,
-          "isOptional": true
-        },
-        {
-          "name": "baseTokenProgram",
-          "isMut": false,
-          "isSigner": false
-        },
-        {
-          "name": "quoteTokenProgram",
-          "isMut": false,
-          "isSigner": false
-        },
-        {
-          "name": "systemProgram",
-          "isMut": false,
-          "isSigner": false
-        }
-      ],
-      "args": []
-    },
-    {
-      "name": "settleFundsExpired",
-      "docs": [
-        "Withdraw any available tokens when the market is expired (only",
-        "[`close_market_admin`](crate::state::Market::close_market_admin))."
-      ],
-      "accounts": [
-        {
-          "name": "closeMarketAdmin",
-          "isMut": false,
-          "isSigner": true
-        },
-        {
-          "name": "payer",
-          "isMut": true,
-          "isSigner": true
-        },
-        {
-          "name": "openOrdersAccount",
-          "isMut": true,
-          "isSigner": false
-        },
-        {
-          "name": "market",
-          "isMut": true,
-          "isSigner": false
-        },
-        {
-          "name": "marketAuthority",
-          "isMut": false,
-          "isSigner": false
-        },
-        {
-          "name": "marketBaseVault",
-          "isMut": true,
-          "isSigner": false
-        },
-        {
-          "name": "marketQuoteVault",
-          "isMut": true,
-          "isSigner": false
-        },
-        {
-          "name": "userBaseAccount",
-          "isMut": true,
-          "isSigner": false
-        },
-        {
-          "name": "userQuoteAccount",
-          "isMut": true,
-          "isSigner": false
-        },
-        {
-          "name": "referrerAccount",
-          "isMut": true,
-          "isSigner": false,
-          "isOptional": true
-        },
-        {
-          "name": "baseTokenProgram",
-          "isMut": false,
-          "isSigner": false
-        },
-        {
-          "name": "quoteTokenProgram",
-          "isMut": false,
-          "isSigner": false
-        },
-        {
-          "name": "systemProgram",
-          "isMut": false,
-          "isSigner": false
-        }
-      ],
-      "args": []
-    },
-    {
-      "name": "sweepFees",
-      "docs": [
-        "Sweep fees, as a [`Market`](crate::state::Market)'s admin."
-      ],
-      "accounts": [
-        {
-          "name": "collectFeeAdmin",
-          "isMut": false,
-          "isSigner": true
-        },
-        {
-          "name": "market",
-          "isMut": true,
-          "isSigner": false
-        },
-        {
-          "name": "marketAuthority",
-          "isMut": false,
-          "isSigner": false
-        },
-        {
-          "name": "marketQuoteVault",
-          "isMut": true,
-          "isSigner": false
-        },
-        {
-          "name": "tokenReceiverAccount",
-          "isMut": true,
-          "isSigner": false
-        },
-        {
-          "name": "tokenProgram",
-          "isMut": false,
-          "isSigner": false
-        }
-      ],
-      "args": []
-    },
-    {
-      "name": "setDelegate",
-      "docs": [
-        "Update the [`delegate`](crate::state::OpenOrdersAccount::delegate) of an open orders account."
-      ],
-      "accounts": [
-        {
-          "name": "owner",
-          "isMut": true,
-          "isSigner": true
-        },
-        {
-          "name": "openOrdersAccount",
-          "isMut": true,
-          "isSigner": false
-        },
-        {
-          "name": "delegateAccount",
-          "isMut": false,
-          "isSigner": false,
-          "isOptional": true
-        }
-      ],
-      "args": []
-    },
-    {
-      "name": "setMarketExpired",
-      "docs": [
-        "Set market to expired before pruning orders and closing the market (only",
-        "[`close_market_admin`](crate::state::Market::close_market_admin))."
-      ],
-      "accounts": [
-        {
-          "name": "closeMarketAdmin",
-          "isMut": false,
-          "isSigner": true
-        },
-        {
-          "name": "market",
-          "isMut": true,
-          "isSigner": false
-        }
-      ],
-      "args": []
-    },
-    {
-      "name": "pruneOrders",
-      "docs": [
-        "Remove orders from the book when the market is expired (only",
-        "[`close_market_admin`](crate::state::Market::close_market_admin))."
-      ],
-      "accounts": [
-        {
-          "name": "closeMarketAdmin",
-          "isMut": false,
-          "isSigner": true
-        },
-        {
-          "name": "openOrdersAccount",
-          "isMut": true,
-          "isSigner": false
-        },
-        {
-          "name": "market",
-          "isMut": false,
-          "isSigner": false
-        },
-        {
-          "name": "bids",
-          "isMut": true,
-          "isSigner": false
-        },
-        {
-          "name": "asks",
-          "isMut": true,
-          "isSigner": false
-        }
-      ],
-      "args": [
-        {
-          "name": "limit",
-          "type": "u8"
-        }
-      ]
-    },
-    {
-      "name": "stubOracleCreate",
-      "accounts": [
-        {
-          "name": "payer",
-          "isMut": true,
-          "isSigner": true
-        },
-        {
-          "name": "owner",
-          "isMut": false,
-          "isSigner": true
-        },
-        {
-          "name": "oracle",
-          "isMut": true,
-          "isSigner": false
-        },
-        {
-          "name": "mint",
-          "isMut": false,
-          "isSigner": false
-        },
-        {
-          "name": "systemProgram",
-          "isMut": false,
-          "isSigner": false
-        }
-      ],
-      "args": [
-        {
-          "name": "price",
-<<<<<<< HEAD
-          "type": "f64"
-=======
-          "type": {
-            "defined": "I80F48"
-          }
->>>>>>> 52926c8e
-        }
-      ]
-    },
-    {
-      "name": "stubOracleClose",
-      "accounts": [
-        {
-          "name": "owner",
-          "isMut": false,
-          "isSigner": true
-        },
-        {
-          "name": "oracle",
-          "isMut": true,
-          "isSigner": false
-        },
-        {
-          "name": "solDestination",
-          "isMut": true,
-          "isSigner": false
-        },
-        {
-          "name": "tokenProgram",
-          "isMut": false,
-          "isSigner": false
-        }
-      ],
-      "args": []
-    },
-    {
-      "name": "stubOracleSet",
-      "accounts": [
-        {
-          "name": "owner",
-          "isMut": false,
-          "isSigner": true
-        },
-        {
-          "name": "oracle",
-          "isMut": true,
-          "isSigner": false
-        }
-      ],
-      "args": [
-        {
-          "name": "price",
-<<<<<<< HEAD
-          "type": "f64"
-=======
-          "type": {
-            "defined": "I80F48"
-          }
->>>>>>> 52926c8e
-        }
-      ]
-    }
-  ],
-  "accounts": [
-    {
-      "name": "market",
-      "type": {
-        "kind": "struct",
-        "fields": [
-          {
-            "name": "bump",
-            "docs": [
-              "PDA bump"
-            ],
-            "type": "u8"
-          },
-          {
-            "name": "baseDecimals",
-            "docs": [
-              "Number of decimals used for the base token.",
-              "",
-              "Used to convert the oracle's price into a native/native price."
-            ],
-            "type": "u8"
-          },
-          {
-            "name": "quoteDecimals",
-            "type": "u8"
-          },
-          {
-            "name": "padding1",
-            "type": {
-              "array": [
-                "u8",
-                5
-              ]
-            }
-          },
-          {
-            "name": "marketAuthority",
-            "type": "publicKey"
-          },
-          {
-            "name": "timeExpiry",
-            "docs": [
-              "No expiry = 0. Market will expire and no trading allowed after time_expiry"
-            ],
-            "type": "i64"
-          },
-          {
-            "name": "collectFeeAdmin",
-            "docs": [
-              "Admin who can collect fees from the market"
-            ],
-            "type": "publicKey"
-          },
-          {
-            "name": "openOrdersAdmin",
-            "docs": [
-              "Admin who must sign off on all order creations"
-            ],
-            "type": {
-              "defined": "NonZeroPubkeyOption"
-            }
-          },
-          {
-            "name": "consumeEventsAdmin",
-            "docs": [
-              "Admin who must sign off on all event consumptions"
-            ],
-            "type": {
-              "defined": "NonZeroPubkeyOption"
-            }
-          },
-          {
-            "name": "closeMarketAdmin",
-            "docs": [
-              "Admin who can set market expired, prune orders and close the market"
-            ],
-            "type": {
-              "defined": "NonZeroPubkeyOption"
-            }
-          },
-          {
-            "name": "name",
-            "docs": [
-              "Name. Trailing zero bytes are ignored."
-            ],
-            "type": {
-              "array": [
-                "u8",
-                16
-              ]
-            }
-          },
-          {
-            "name": "bids",
-            "docs": [
-              "Address of the BookSide account for bids"
-            ],
-            "type": "publicKey"
-          },
-          {
-            "name": "asks",
-            "docs": [
-              "Address of the BookSide account for asks"
-            ],
-            "type": "publicKey"
-          },
-          {
-            "name": "eventHeap",
-            "docs": [
-              "Address of the EventHeap account"
-            ],
-            "type": "publicKey"
-          },
-          {
-            "name": "oracleA",
-            "docs": [
-              "Oracles account address"
-            ],
-            "type": {
-              "defined": "NonZeroPubkeyOption"
-            }
-          },
-          {
-            "name": "oracleB",
-            "type": {
-              "defined": "NonZeroPubkeyOption"
-            }
-          },
-          {
-            "name": "oracleConfig",
-            "docs": [
-              "Oracle configuration"
-            ],
-            "type": {
-              "defined": "OracleConfig"
-            }
-          },
-          {
-            "name": "quoteLotSize",
-            "docs": [
-              "Number of quote native in a quote lot. Must be a power of 10.",
-              "",
-              "Primarily useful for increasing the tick size on the market: A lot price",
-              "of 1 becomes a native price of quote_lot_size/base_lot_size becomes a",
-              "ui price of quote_lot_size*base_decimals/base_lot_size/quote_decimals."
-            ],
-            "type": "i64"
-          },
-          {
-            "name": "baseLotSize",
-            "docs": [
-              "Number of base native in a base lot. Must be a power of 10.",
-              "",
-              "Example: If base decimals for the underlying asset is 6, base lot size",
-              "is 100 and and base position lots is 10_000 then base position native is",
-              "1_000_000 and base position ui is 1."
-            ],
-            "type": "i64"
-          },
-          {
-            "name": "seqNum",
-            "docs": [
-              "Total number of orders seen"
-            ],
-            "type": "u64"
-          },
-          {
-            "name": "registrationTime",
-            "docs": [
-              "Timestamp in seconds that the market was registered at."
-            ],
-            "type": "i64"
-          },
-          {
-            "name": "makerFee",
-            "docs": [
-              "Fees",
-              "",
-              "Fee (in 10^-6) when matching maker orders.",
-              "maker_fee < 0 it means some of the taker_fees goes to the maker",
-              "maker_fee > 0, it means no taker_fee to the maker, and maker fee goes to the referral"
-            ],
-            "type": "i64"
-          },
-          {
-            "name": "takerFee",
-            "docs": [
-              "Fee (in 10^-6) for taker orders, always >= 0."
-            ],
-            "type": "i64"
-          },
-          {
-            "name": "feesAccrued",
-            "docs": [
-              "Total fees accrued in native quote"
-            ],
-            "type": "u64"
-          },
-          {
-            "name": "feesToReferrers",
-            "type": "u64"
-          },
-          {
-            "name": "referrerRebatesAccrued",
-            "type": "u64"
-          },
-          {
-            "name": "feesAvailable",
-            "type": "u64"
-          },
-          {
-            "name": "makerVolume",
-            "docs": [
-              "Cumulative maker volume (same as taker volume) in quote native units"
-            ],
-            "type": "u64"
-          },
-          {
-            "name": "takerVolumeWoOo",
-            "docs": [
-              "Cumulative taker volume in quote native units due to place take orders"
-            ],
-            "type": "u64"
-          },
-          {
-            "name": "baseMint",
-            "type": "publicKey"
-          },
-          {
-            "name": "quoteMint",
-            "type": "publicKey"
-          },
-          {
-            "name": "marketBaseVault",
-            "type": "publicKey"
-          },
-          {
-            "name": "baseDepositTotal",
-            "type": "u64"
-          },
-          {
-            "name": "marketQuoteVault",
-            "type": "publicKey"
-          },
-          {
-            "name": "quoteDepositTotal",
-            "type": "u64"
-          },
-          {
-            "name": "reserved",
-            "type": {
-              "array": [
-                "u8",
-                128
-              ]
-            }
-          }
-        ]
-      }
-    },
-    {
-      "name": "openOrdersAccount",
-      "type": {
-        "kind": "struct",
-        "fields": [
-          {
-            "name": "owner",
-            "type": "publicKey"
-          },
-          {
-            "name": "market",
-            "type": "publicKey"
-          },
-          {
-            "name": "name",
-            "type": {
-              "array": [
-                "u8",
-                32
-              ]
-            }
-          },
-          {
-            "name": "delegate",
-            "type": {
-              "defined": "NonZeroPubkeyOption"
-            }
-          },
-          {
-            "name": "accountNum",
-            "type": "u32"
-          },
-          {
-            "name": "bump",
-            "type": "u8"
-          },
-          {
-            "name": "padding",
-            "type": {
-              "array": [
-                "u8",
-                3
-              ]
-            }
-          },
-          {
-            "name": "position",
-            "type": {
-              "defined": "Position"
-            }
-          },
-          {
-            "name": "openOrders",
-            "type": {
-              "array": [
+        '[`Position`](crate::state::Position).',
+        '',
+        'Makers might wish to `deposit`, rather than have actual tokens moved for',
+        'each trade, in order to reduce CUs.',
+      ];
+      accounts: [
+        {
+          name: 'owner';
+          isMut: false;
+          isSigner: true;
+        },
+        {
+          name: 'userBaseAccount';
+          isMut: true;
+          isSigner: false;
+        },
+        {
+          name: 'userQuoteAccount';
+          isMut: true;
+          isSigner: false;
+        },
+        {
+          name: 'openOrdersAccount';
+          isMut: true;
+          isSigner: false;
+        },
+        {
+          name: 'market';
+          isMut: true;
+          isSigner: false;
+        },
+        {
+          name: 'marketBaseVault';
+          isMut: true;
+          isSigner: false;
+        },
+        {
+          name: 'marketQuoteVault';
+          isMut: true;
+          isSigner: false;
+        },
+        {
+          name: 'tokenProgram';
+          isMut: false;
+          isSigner: false;
+        },
+      ];
+      args: [
+        {
+          name: 'baseAmount';
+          type: 'u64';
+        },
+        {
+          name: 'quoteAmount';
+          type: 'u64';
+        },
+      ];
+    },
+    {
+      name: 'refill';
+      docs: [
+        'Refill a certain amount of `base` and `quote` lamports. The amount being passed is the',
+        'total lamports that the [`Position`](crate::state::Position) will have.',
+        '',
+        'Makers might wish to `refill`, rather than have actual tokens moved for',
+        'each trade, in order to reduce CUs.',
+      ];
+      accounts: [
+        {
+          name: 'owner';
+          isMut: false;
+          isSigner: true;
+        },
+        {
+          name: 'userBaseAccount';
+          isMut: true;
+          isSigner: false;
+        },
+        {
+          name: 'userQuoteAccount';
+          isMut: true;
+          isSigner: false;
+        },
+        {
+          name: 'openOrdersAccount';
+          isMut: true;
+          isSigner: false;
+        },
+        {
+          name: 'market';
+          isMut: true;
+          isSigner: false;
+        },
+        {
+          name: 'marketBaseVault';
+          isMut: true;
+          isSigner: false;
+        },
+        {
+          name: 'marketQuoteVault';
+          isMut: true;
+          isSigner: false;
+        },
+        {
+          name: 'tokenProgram';
+          isMut: false;
+          isSigner: false;
+        },
+      ];
+      args: [
+        {
+          name: 'baseAmount';
+          type: 'u64';
+        },
+        {
+          name: 'quoteAmount';
+          type: 'u64';
+        },
+      ];
+    },
+    {
+      name: 'settleFunds';
+      docs: ['Withdraw any available tokens.'];
+      accounts: [
+        {
+          name: 'owner';
+          isMut: true;
+          isSigner: true;
+        },
+        {
+          name: 'openOrdersAccount';
+          isMut: true;
+          isSigner: false;
+        },
+        {
+          name: 'market';
+          isMut: true;
+          isSigner: false;
+        },
+        {
+          name: 'marketAuthority';
+          isMut: false;
+          isSigner: false;
+        },
+        {
+          name: 'marketBaseVault';
+          isMut: true;
+          isSigner: false;
+        },
+        {
+          name: 'marketQuoteVault';
+          isMut: true;
+          isSigner: false;
+        },
+        {
+          name: 'userBaseAccount';
+          isMut: true;
+          isSigner: false;
+        },
+        {
+          name: 'userQuoteAccount';
+          isMut: true;
+          isSigner: false;
+        },
+        {
+          name: 'referrerAccount';
+          isMut: true;
+          isSigner: false;
+          isOptional: true;
+        },
+        {
+          name: 'tokenProgram';
+          isMut: false;
+          isSigner: false;
+        },
+        {
+          name: 'systemProgram';
+          isMut: false;
+          isSigner: false;
+        },
+      ];
+      args: [];
+    },
+    {
+      name: 'settleFundsExpired';
+      docs: [
+        'Withdraw any available tokens when the market is expired (only',
+        '[`close_market_admin`](crate::state::Market::close_market_admin)).',
+      ];
+      accounts: [
+        {
+          name: 'closeMarketAdmin';
+          isMut: false;
+          isSigner: true;
+        },
+        {
+          name: 'payer';
+          isMut: true;
+          isSigner: true;
+        },
+        {
+          name: 'openOrdersAccount';
+          isMut: true;
+          isSigner: false;
+        },
+        {
+          name: 'market';
+          isMut: true;
+          isSigner: false;
+        },
+        {
+          name: 'marketAuthority';
+          isMut: false;
+          isSigner: false;
+        },
+        {
+          name: 'marketBaseVault';
+          isMut: true;
+          isSigner: false;
+        },
+        {
+          name: 'marketQuoteVault';
+          isMut: true;
+          isSigner: false;
+        },
+        {
+          name: 'userBaseAccount';
+          isMut: true;
+          isSigner: false;
+        },
+        {
+          name: 'userQuoteAccount';
+          isMut: true;
+          isSigner: false;
+        },
+        {
+          name: 'referrerAccount';
+          isMut: true;
+          isSigner: false;
+          isOptional: true;
+        },
+        {
+          name: 'tokenProgram';
+          isMut: false;
+          isSigner: false;
+        },
+        {
+          name: 'systemProgram';
+          isMut: false;
+          isSigner: false;
+        },
+      ];
+      args: [];
+    },
+    {
+      name: 'sweepFees';
+      docs: ["Sweep fees, as a [`Market`](crate::state::Market)'s admin."];
+      accounts: [
+        {
+          name: 'collectFeeAdmin';
+          isMut: false;
+          isSigner: true;
+        },
+        {
+          name: 'market';
+          isMut: true;
+          isSigner: false;
+        },
+        {
+          name: 'marketAuthority';
+          isMut: false;
+          isSigner: false;
+        },
+        {
+          name: 'marketQuoteVault';
+          isMut: true;
+          isSigner: false;
+        },
+        {
+          name: 'tokenReceiverAccount';
+          isMut: true;
+          isSigner: false;
+        },
+        {
+          name: 'tokenProgram';
+          isMut: false;
+          isSigner: false;
+        },
+      ];
+      args: [];
+    },
+    {
+      name: 'setDelegate';
+      docs: [
+        'Update the [`delegate`](crate::state::OpenOrdersAccount::delegate) of an open orders account.',
+      ];
+      accounts: [
+        {
+          name: 'owner';
+          isMut: true;
+          isSigner: true;
+        },
+        {
+          name: 'openOrdersAccount';
+          isMut: true;
+          isSigner: false;
+        },
+        {
+          name: 'delegateAccount';
+          isMut: false;
+          isSigner: false;
+          isOptional: true;
+        },
+      ];
+      args: [];
+    },
+    {
+      name: 'setMarketExpired';
+      docs: [
+        'Set market to expired before pruning orders and closing the market (only',
+        '[`close_market_admin`](crate::state::Market::close_market_admin)).',
+      ];
+      accounts: [
+        {
+          name: 'closeMarketAdmin';
+          isMut: false;
+          isSigner: true;
+        },
+        {
+          name: 'market';
+          isMut: true;
+          isSigner: false;
+        },
+      ];
+      args: [];
+    },
+    {
+      name: 'pruneOrders';
+      docs: [
+        'Remove orders from the book when the market is expired (only',
+        '[`close_market_admin`](crate::state::Market::close_market_admin)).',
+      ];
+      accounts: [
+        {
+          name: 'closeMarketAdmin';
+          isMut: false;
+          isSigner: true;
+        },
+        {
+          name: 'openOrdersAccount';
+          isMut: true;
+          isSigner: false;
+        },
+        {
+          name: 'market';
+          isMut: false;
+          isSigner: false;
+        },
+        {
+          name: 'bids';
+          isMut: true;
+          isSigner: false;
+        },
+        {
+          name: 'asks';
+          isMut: true;
+          isSigner: false;
+        },
+      ];
+      args: [
+        {
+          name: 'limit';
+          type: 'u8';
+        },
+      ];
+    },
+    {
+      name: 'stubOracleCreate';
+      accounts: [
+        {
+          name: 'payer';
+          isMut: true;
+          isSigner: true;
+        },
+        {
+          name: 'owner';
+          isMut: false;
+          isSigner: true;
+        },
+        {
+          name: 'oracle';
+          isMut: true;
+          isSigner: false;
+        },
+        {
+          name: 'mint';
+          isMut: false;
+          isSigner: false;
+        },
+        {
+          name: 'systemProgram';
+          isMut: false;
+          isSigner: false;
+        },
+      ];
+      args: [
+        {
+          name: 'price';
+          type: 'f64';
+        },
+      ];
+    },
+    {
+      name: 'stubOracleClose';
+      accounts: [
+        {
+          name: 'owner';
+          isMut: false;
+          isSigner: true;
+        },
+        {
+          name: 'oracle';
+          isMut: true;
+          isSigner: false;
+        },
+        {
+          name: 'solDestination';
+          isMut: true;
+          isSigner: false;
+        },
+        {
+          name: 'tokenProgram';
+          isMut: false;
+          isSigner: false;
+        },
+      ];
+      args: [];
+    },
+    {
+      name: 'stubOracleSet';
+      accounts: [
+        {
+          name: 'owner';
+          isMut: false;
+          isSigner: true;
+        },
+        {
+          name: 'oracle';
+          isMut: true;
+          isSigner: false;
+        },
+      ];
+      args: [
+        {
+          name: 'price';
+          type: 'f64';
+        },
+      ];
+    },
+  ];
+  accounts: [
+    {
+      name: 'market';
+      type: {
+        kind: 'struct';
+        fields: [
+          {
+            name: 'bump';
+            docs: ['PDA bump'];
+            type: 'u8';
+          },
+          {
+            name: 'baseDecimals';
+            docs: [
+              'Number of decimals used for the base token.',
+              '',
+              "Used to convert the oracle's price into a native/native price.",
+            ];
+            type: 'u8';
+          },
+          {
+            name: 'quoteDecimals';
+            type: 'u8';
+          },
+          {
+            name: 'padding1';
+            type: {
+              array: ['u8', 5];
+            };
+          },
+          {
+            name: 'marketAuthority';
+            type: 'publicKey';
+          },
+          {
+            name: 'timeExpiry';
+            docs: [
+              'No expiry = 0. Market will expire and no trading allowed after time_expiry',
+            ];
+            type: 'i64';
+          },
+          {
+            name: 'collectFeeAdmin';
+            docs: ['Admin who can collect fees from the market'];
+            type: 'publicKey';
+          },
+          {
+            name: 'openOrdersAdmin';
+            docs: ['Admin who must sign off on all order creations'];
+            type: {
+              defined: 'NonZeroPubkeyOption';
+            };
+          },
+          {
+            name: 'consumeEventsAdmin';
+            docs: ['Admin who must sign off on all event consumptions'];
+            type: {
+              defined: 'NonZeroPubkeyOption';
+            };
+          },
+          {
+            name: 'closeMarketAdmin';
+            docs: [
+              'Admin who can set market expired, prune orders and close the market',
+            ];
+            type: {
+              defined: 'NonZeroPubkeyOption';
+            };
+          },
+          {
+            name: 'name';
+            docs: ['Name. Trailing zero bytes are ignored.'];
+            type: {
+              array: ['u8', 16];
+            };
+          },
+          {
+            name: 'bids';
+            docs: ['Address of the BookSide account for bids'];
+            type: 'publicKey';
+          },
+          {
+            name: 'asks';
+            docs: ['Address of the BookSide account for asks'];
+            type: 'publicKey';
+          },
+          {
+            name: 'eventHeap';
+            docs: ['Address of the EventHeap account'];
+            type: 'publicKey';
+          },
+          {
+            name: 'oracleA';
+            docs: ['Oracles account address'];
+            type: {
+              defined: 'NonZeroPubkeyOption';
+            };
+          },
+          {
+            name: 'oracleB';
+            type: {
+              defined: 'NonZeroPubkeyOption';
+            };
+          },
+          {
+            name: 'oracleConfig';
+            docs: ['Oracle configuration'];
+            type: {
+              defined: 'OracleConfig';
+            };
+          },
+          {
+            name: 'quoteLotSize';
+            docs: [
+              'Number of quote native in a quote lot. Must be a power of 10.',
+              '',
+              'Primarily useful for increasing the tick size on the market: A lot price',
+              'of 1 becomes a native price of quote_lot_size/base_lot_size becomes a',
+              'ui price of quote_lot_size*base_decimals/base_lot_size/quote_decimals.',
+            ];
+            type: 'i64';
+          },
+          {
+            name: 'baseLotSize';
+            docs: [
+              'Number of base native in a base lot. Must be a power of 10.',
+              '',
+              'Example: If base decimals for the underlying asset is 6, base lot size',
+              'is 100 and and base position lots is 10_000 then base position native is',
+              '1_000_000 and base position ui is 1.',
+            ];
+            type: 'i64';
+          },
+          {
+            name: 'seqNum';
+            docs: ['Total number of orders seen'];
+            type: 'u64';
+          },
+          {
+            name: 'registrationTime';
+            docs: ['Timestamp in seconds that the market was registered at.'];
+            type: 'i64';
+          },
+          {
+            name: 'makerFee';
+            docs: [
+              'Fees',
+              '',
+              'Fee (in 10^-6) when matching maker orders.',
+              'maker_fee < 0 it means some of the taker_fees goes to the maker',
+              'maker_fee > 0, it means no taker_fee to the maker, and maker fee goes to the referral',
+            ];
+            type: 'i64';
+          },
+          {
+            name: 'takerFee';
+            docs: ['Fee (in 10^-6) for taker orders, always >= 0.'];
+            type: 'i64';
+          },
+          {
+            name: 'feesAccrued';
+            docs: ['Total fees accrued in native quote'];
+            type: 'u64';
+          },
+          {
+            name: 'feesToReferrers';
+            type: 'u64';
+          },
+          {
+            name: 'referrerRebatesAccrued';
+            type: 'u64';
+          },
+          {
+            name: 'feesAvailable';
+            type: 'u64';
+          },
+          {
+            name: 'makerVolume';
+            docs: [
+              'Cumulative maker volume (same as taker volume) in quote native units',
+            ];
+            type: 'u64';
+          },
+          {
+            name: 'takerVolumeWoOo';
+            docs: [
+              'Cumulative taker volume in quote native units due to place take orders',
+            ];
+            type: 'u64';
+          },
+          {
+            name: 'baseMint';
+            type: 'publicKey';
+          },
+          {
+            name: 'quoteMint';
+            type: 'publicKey';
+          },
+          {
+            name: 'marketBaseVault';
+            type: 'publicKey';
+          },
+          {
+            name: 'baseDepositTotal';
+            type: 'u64';
+          },
+          {
+            name: 'marketQuoteVault';
+            type: 'publicKey';
+          },
+          {
+            name: 'quoteDepositTotal';
+            type: 'u64';
+          },
+          {
+            name: 'reserved';
+            type: {
+              array: ['u8', 128];
+            };
+          },
+        ];
+      };
+    },
+    {
+      name: 'openOrdersAccount';
+      type: {
+        kind: 'struct';
+        fields: [
+          {
+            name: 'owner';
+            type: 'publicKey';
+          },
+          {
+            name: 'market';
+            type: 'publicKey';
+          },
+          {
+            name: 'name';
+            type: {
+              array: ['u8', 32];
+            };
+          },
+          {
+            name: 'delegate';
+            type: {
+              defined: 'NonZeroPubkeyOption';
+            };
+          },
+          {
+            name: 'accountNum';
+            type: 'u32';
+          },
+          {
+            name: 'bump';
+            type: 'u8';
+          },
+          {
+            name: 'padding';
+            type: {
+              array: ['u8', 3];
+            };
+          },
+          {
+            name: 'position';
+            type: {
+              defined: 'Position';
+            };
+          },
+          {
+            name: 'openOrders';
+            type: {
+              array: [
                 {
-                  "defined": "OpenOrder"
+                  defined: 'OpenOrder';
                 },
-                24
-              ]
-            }
-          }
-        ]
-      }
-    },
-    {
-      "name": "openOrdersIndexer",
-      "type": {
-        "kind": "struct",
-        "fields": [
-          {
-            "name": "bump",
-            "type": "u8"
-          },
-          {
-            "name": "createdCounter",
-            "type": "u32"
-          },
-          {
-            "name": "addresses",
-            "type": {
-              "vec": "publicKey"
-            }
-          }
-        ]
-      }
-    },
-    {
-      "name": "stubOracle",
-      "type": {
-        "kind": "struct",
-        "fields": [
-          {
-            "name": "owner",
-            "type": "publicKey"
-          },
-          {
-            "name": "mint",
-            "type": "publicKey"
-          },
-          {
-            "name": "price",
-            "type": "f64"
-          },
-          {
-            "name": "lastUpdateTs",
-            "type": "i64"
-          },
-          {
-            "name": "lastUpdateSlot",
-            "type": "u64"
-          },
-          {
-            "name": "deviation",
-            "type": "f64"
-          },
-          {
-            "name": "reserved",
-            "type": {
-              "array": [
-                "u8",
-                104
-              ]
-            }
-          }
-        ]
-      }
-    },
-    {
-      "name": "bookSide",
-      "type": {
-        "kind": "struct",
-        "fields": [
-          {
-            "name": "roots",
-            "type": {
-              "array": [
+                24,
+              ];
+            };
+          },
+        ];
+      };
+    },
+    {
+      name: 'openOrdersIndexer';
+      type: {
+        kind: 'struct';
+        fields: [
+          {
+            name: 'bump';
+            type: 'u8';
+          },
+          {
+            name: 'createdCounter';
+            type: 'u32';
+          },
+          {
+            name: 'addresses';
+            type: {
+              vec: 'publicKey';
+            };
+          },
+        ];
+      };
+    },
+    {
+      name: 'stubOracle';
+      type: {
+        kind: 'struct';
+        fields: [
+          {
+            name: 'owner';
+            type: 'publicKey';
+          },
+          {
+            name: 'mint';
+            type: 'publicKey';
+          },
+          {
+            name: 'price';
+            type: 'f64';
+          },
+          {
+            name: 'lastUpdateTs';
+            type: 'i64';
+          },
+          {
+            name: 'lastUpdateSlot';
+            type: 'u64';
+          },
+          {
+            name: 'deviation';
+            type: 'f64';
+          },
+          {
+            name: 'reserved';
+            type: {
+              array: ['u8', 104];
+            };
+          },
+        ];
+      };
+    },
+    {
+      name: 'bookSide';
+      type: {
+        kind: 'struct';
+        fields: [
+          {
+            name: 'roots';
+            type: {
+              array: [
                 {
-                  "defined": "OrderTreeRoot"
+                  defined: 'OrderTreeRoot';
                 },
-                2
-              ]
-            }
-          },
-          {
-            "name": "reservedRoots",
-            "type": {
-              "array": [
+                2,
+              ];
+            };
+          },
+          {
+            name: 'reservedRoots';
+            type: {
+              array: [
                 {
-                  "defined": "OrderTreeRoot"
+                  defined: 'OrderTreeRoot';
                 },
-                4
-              ]
-            }
-          },
-          {
-            "name": "reserved",
-            "type": {
-              "array": [
-                "u8",
-                256
-              ]
-            }
-          },
-          {
-            "name": "nodes",
-            "type": {
-              "defined": "OrderTreeNodes"
-            }
-          }
-        ]
-      }
-    },
-    {
-      "name": "eventHeap",
-      "docs": [
-        "Container for the different EventTypes.",
-        "",
-        "Events are stored in a fixed-array of nodes. Free nodes are connected by a single-linked list",
-        "starting at free_head while used nodes form a circular doubly-linked list starting at",
-        "used_head."
-      ],
-      "type": {
-        "kind": "struct",
-        "fields": [
-          {
-            "name": "header",
-            "type": {
-              "defined": "EventHeapHeader"
-            }
-          },
-          {
-            "name": "nodes",
-            "type": {
-              "array": [
+                4,
+              ];
+            };
+          },
+          {
+            name: 'reserved';
+            type: {
+              array: ['u8', 256];
+            };
+          },
+          {
+            name: 'nodes';
+            type: {
+              defined: 'OrderTreeNodes';
+            };
+          },
+        ];
+      };
+    },
+    {
+      name: 'eventHeap';
+      docs: [
+        'Container for the different EventTypes.',
+        '',
+        'Events are stored in a fixed-array of nodes. Free nodes are connected by a single-linked list',
+        'starting at free_head while used nodes form a circular doubly-linked list starting at',
+        'used_head.',
+      ];
+      type: {
+        kind: 'struct';
+        fields: [
+          {
+            name: 'header';
+            type: {
+              defined: 'EventHeapHeader';
+            };
+          },
+          {
+            name: 'nodes';
+            type: {
+              array: [
                 {
-                  "defined": "EventNode"
+                  defined: 'EventNode';
                 },
-                600
-              ]
-            }
-          },
-          {
-            "name": "reserved",
-            "type": {
-              "array": [
-                "u8",
-                64
-              ]
-            }
-          }
-        ]
-      }
-    }
-  ],
-  "types": [
-    {
-      "name": "NonZeroPubkeyOption",
-      "docs": [
-        "Like `Option`, but implemented for `Pubkey`."
-      ],
-      "type": {
-        "kind": "struct",
-        "fields": [
-          {
-            "name": "key",
-            "type": "publicKey"
-          }
-        ]
-      }
-    },
-    {
-      "name": "Position",
-      "type": {
-        "kind": "struct",
-        "fields": [
-          {
-            "name": "bidsBaseLots",
-            "docs": [
-              "Base lots in open bids"
-            ],
-            "type": "i64"
-          },
-          {
-            "name": "asksBaseLots",
-            "docs": [
-              "Base lots in open asks"
-            ],
-            "type": "i64"
-          },
-          {
-            "name": "baseFreeNative",
-            "type": "u64"
-          },
-          {
-            "name": "quoteFreeNative",
-            "type": "u64"
-          },
-          {
-            "name": "lockedMakerFees",
-            "type": "u64"
-          },
-          {
-            "name": "referrerRebatesAvailable",
-            "type": "u64"
-          },
-          {
-            "name": "penaltyHeapCount",
-            "docs": [
-              "Count of ixs when events are added to the heap",
-              "To avoid this, send remaining accounts in order to process the events"
-            ],
-            "type": "u64"
-          },
-          {
-            "name": "makerVolume",
-            "docs": [
-              "Cumulative maker volume in quote native units (display only)"
-            ],
-            "type": "u64"
-          },
-          {
-            "name": "takerVolume",
-            "docs": [
-              "Cumulative taker volume in quote native units (display only)"
-            ],
-            "type": "u64"
-          },
-          {
-            "name": "reserved",
-            "type": {
-              "array": [
-                "u8",
-                88
-              ]
-            }
-          }
-        ]
-      }
-    },
-    {
-      "name": "OpenOrder",
-      "type": {
-        "kind": "struct",
-        "fields": [
-          {
-            "name": "id",
-            "type": "u128"
-          },
-          {
-            "name": "clientId",
-            "type": "u64"
-          },
-          {
-            "name": "lockedPrice",
-            "docs": [
-              "Price at which user's assets were locked"
-            ],
-            "type": "i64"
-          },
-          {
-            "name": "isFree",
-            "type": "u8"
-          },
-          {
-            "name": "sideAndTree",
-            "type": "u8"
-          },
-          {
-            "name": "padding",
-            "type": {
-              "array": [
-                "u8",
-                6
-              ]
-            }
-          }
-        ]
-      }
-    },
-    {
-      "name": "OracleConfig",
-      "type": {
-        "kind": "struct",
-        "fields": [
-          {
-            "name": "confFilter",
-            "type": "f64"
-          },
-          {
-            "name": "maxStalenessSlots",
-            "type": "i64"
-          },
-          {
-            "name": "reserved",
-            "type": {
-              "array": [
-                "u8",
-                72
-              ]
-            }
-          }
-        ]
-      }
-    },
-    {
-      "name": "OracleConfigParams",
-      "type": {
-        "kind": "struct",
-        "fields": [
-          {
-            "name": "confFilter",
-            "type": "f32"
-          },
-          {
-            "name": "maxStalenessSlots",
-            "type": {
-              "option": "u32"
-            }
-          }
-        ]
-      }
-    },
-    {
-      "name": "EventHeapHeader",
-      "type": {
-        "kind": "struct",
-        "fields": [
-          {
-            "name": "freeHead",
-            "type": "u16"
-          },
-          {
-            "name": "usedHead",
-            "type": "u16"
-          },
-          {
-            "name": "count",
-            "type": "u16"
-          },
-          {
-            "name": "padd",
-            "type": "u16"
-          },
-          {
-            "name": "seqNum",
-            "type": "u64"
-          }
-        ]
-      }
-    },
-    {
-      "name": "EventNode",
-      "type": {
-        "kind": "struct",
-        "fields": [
-          {
-            "name": "next",
-            "type": "u16"
-          },
-          {
-            "name": "prev",
-            "type": "u16"
-          },
-          {
-            "name": "pad",
-            "type": {
-              "array": [
-                "u8",
-                4
-              ]
-            }
-          },
-          {
-            "name": "event",
-            "type": {
-              "defined": "AnyEvent"
-            }
-          }
-        ]
-      }
-    },
-    {
-      "name": "AnyEvent",
-      "type": {
-        "kind": "struct",
-        "fields": [
-          {
-            "name": "eventType",
-            "type": "u8"
-          },
-          {
-            "name": "padding",
-            "type": {
-              "array": [
-                "u8",
-                143
-              ]
-            }
-          }
-        ]
-      }
-    },
-    {
-      "name": "FillEvent",
-      "type": {
-        "kind": "struct",
-        "fields": [
-          {
-            "name": "eventType",
-            "type": "u8"
-          },
-          {
-            "name": "takerSide",
-            "type": "u8"
-          },
-          {
-            "name": "makerOut",
-            "type": "u8"
-          },
-          {
-            "name": "makerSlot",
-            "type": "u8"
-          },
-          {
-            "name": "padding",
-            "type": {
-              "array": [
-                "u8",
-                4
-              ]
-            }
-          },
-          {
-            "name": "timestamp",
-            "type": "u64"
-          },
-          {
-            "name": "seqNum",
-            "type": "u64"
-          },
-          {
-            "name": "maker",
-            "type": "publicKey"
-          },
-          {
-            "name": "makerTimestamp",
-            "type": "u64"
-          },
-          {
-            "name": "taker",
-            "type": "publicKey"
-          },
-          {
-            "name": "takerClientOrderId",
-            "type": "u64"
-          },
-          {
-            "name": "price",
-            "type": "i64"
-          },
-          {
-            "name": "pegLimit",
-            "type": "i64"
-          },
-          {
-            "name": "quantity",
-            "type": "i64"
-          },
-          {
-            "name": "makerClientOrderId",
-            "type": "u64"
-          },
-          {
-            "name": "reserved",
-            "type": {
-              "array": [
-                "u8",
-                8
-              ]
-            }
-          }
-        ]
-      }
-    },
-    {
-      "name": "OutEvent",
-      "type": {
-        "kind": "struct",
-        "fields": [
-          {
-            "name": "eventType",
-            "type": "u8"
-          },
-          {
-            "name": "side",
-            "type": "u8"
-          },
-          {
-            "name": "ownerSlot",
-            "type": "u8"
-          },
-          {
-            "name": "padding0",
-            "type": {
-              "array": [
-                "u8",
-                5
-              ]
-            }
-          },
-          {
-            "name": "timestamp",
-            "type": "u64"
-          },
-          {
-            "name": "seqNum",
-            "type": "u64"
-          },
-          {
-            "name": "owner",
-            "type": "publicKey"
-          },
-          {
-            "name": "quantity",
-            "type": "i64"
-          },
-          {
-            "name": "padding1",
-            "type": {
-              "array": [
-                "u8",
-                80
-              ]
-            }
-          }
-        ]
-      }
-    },
-    {
-      "name": "InnerNode",
-      "docs": [
-        "InnerNodes and LeafNodes compose the binary tree of orders.",
-        "",
-        "Each InnerNode has exactly two children, which are either InnerNodes themselves,",
-        "or LeafNodes. The children share the top `prefix_len` bits of `key`. The left",
-        "child has a 0 in the next bit, and the right a 1."
-      ],
-      "type": {
-        "kind": "struct",
-        "fields": [
-          {
-            "name": "tag",
-            "type": "u8"
-          },
-          {
-            "name": "padding",
-            "type": {
-              "array": [
-                "u8",
-                3
-              ]
-            }
-          },
-          {
-            "name": "prefixLen",
-            "docs": [
-              "number of highest `key` bits that all children share",
-              "e.g. if it's 2, the two highest bits of `key` will be the same on all children"
-            ],
-            "type": "u32"
-          },
-          {
-            "name": "key",
-            "docs": [
-              "only the top `prefix_len` bits of `key` are relevant"
-            ],
-            "type": "u128"
-          },
-          {
-            "name": "children",
-            "docs": [
-              "indexes into `BookSide::nodes`"
-            ],
-            "type": {
-              "array": [
-                "u32",
-                2
-              ]
-            }
-          },
-          {
-            "name": "childEarliestExpiry",
-            "docs": [
-              "The earliest expiry timestamp for the left and right subtrees.",
-              "",
-              "Needed to be able to find and remove expired orders without having to",
-              "iterate through the whole bookside."
-            ],
-            "type": {
-              "array": [
-                "u64",
-                2
-              ]
-            }
-          },
-          {
-            "name": "reserved",
-            "type": {
-              "array": [
-                "u8",
-                40
-              ]
-            }
-          }
-        ]
-      }
-    },
-    {
-      "name": "LeafNode",
-      "docs": [
-        "LeafNodes represent an order in the binary tree"
-      ],
-      "type": {
-        "kind": "struct",
-        "fields": [
-          {
-            "name": "tag",
-            "docs": [
-              "NodeTag"
-            ],
-            "type": "u8"
-          },
-          {
-            "name": "ownerSlot",
-            "docs": [
-              "Index into the owning OpenOrdersAccount's OpenOrders"
-            ],
-            "type": "u8"
-          },
-          {
-            "name": "timeInForce",
-            "docs": [
-              "Time in seconds after `timestamp` at which the order expires.",
-              "A value of 0 means no expiry."
-            ],
-            "type": "u16"
-          },
-          {
-            "name": "padding",
-            "type": {
-              "array": [
-                "u8",
-                4
-              ]
-            }
-          },
-          {
-            "name": "key",
-            "docs": [
-              "The binary tree key, see new_node_key()"
-            ],
-            "type": "u128"
-          },
-          {
-            "name": "owner",
-            "docs": [
-              "Address of the owning OpenOrdersAccount"
-            ],
-            "type": "publicKey"
-          },
-          {
-            "name": "quantity",
-            "docs": [
-              "Number of base lots to buy or sell, always >=1"
-            ],
-            "type": "i64"
-          },
-          {
-            "name": "timestamp",
-            "docs": [
-              "The time the order was placed"
-            ],
-            "type": "u64"
-          },
-          {
-            "name": "pegLimit",
-            "docs": [
-              "If the effective price of an oracle pegged order exceeds this limit,",
-              "it will be considered invalid and may be removed.",
-              "",
-              "Only applicable in the oracle_pegged OrderTree"
-            ],
-            "type": "i64"
-          },
-          {
-            "name": "clientOrderId",
-            "docs": [
-              "User defined id for this order, used in FillEvents"
-            ],
-            "type": "u64"
-          }
-        ]
-      }
-    },
-    {
-      "name": "AnyNode",
-      "type": {
-        "kind": "struct",
-        "fields": [
-          {
-            "name": "tag",
-            "type": "u8"
-          },
-          {
-            "name": "data",
-            "type": {
-              "array": [
-                "u8",
-                87
-              ]
-            }
-          }
-        ]
-      }
-    },
-    {
-      "name": "OrderTreeRoot",
-      "type": {
-        "kind": "struct",
-        "fields": [
-          {
-            "name": "maybeNode",
-            "type": "u32"
-          },
-          {
-            "name": "leafCount",
-            "type": "u32"
-          }
-        ]
-      }
-    },
-    {
-      "name": "OrderTreeNodes",
-      "docs": [
-        "A binary tree on AnyNode::key()",
-        "",
-        "The key encodes the price in the top 64 bits."
-      ],
-      "type": {
-        "kind": "struct",
-        "fields": [
-          {
-            "name": "orderTreeType",
-            "type": "u8"
-          },
-          {
-            "name": "padding",
-            "type": {
-              "array": [
-                "u8",
-                3
-              ]
-            }
-          },
-          {
-            "name": "bumpIndex",
-            "type": "u32"
-          },
-          {
-            "name": "freeListLen",
-            "type": "u32"
-          },
-          {
-            "name": "freeListHead",
-            "type": "u32"
-          },
-          {
-            "name": "reserved",
-            "type": {
-              "array": [
-                "u8",
-                512
-              ]
-            }
-          },
-          {
-            "name": "nodes",
-            "type": {
-              "array": [
+                600,
+              ];
+            };
+          },
+          {
+            name: 'reserved';
+            type: {
+              array: ['u8', 64];
+            };
+          },
+        ];
+      };
+    },
+  ];
+  types: [
+    {
+      name: 'NonZeroPubkeyOption';
+      docs: ['Like `Option`, but implemented for `Pubkey`.'];
+      type: {
+        kind: 'struct';
+        fields: [
+          {
+            name: 'key';
+            type: 'publicKey';
+          },
+        ];
+      };
+    },
+    {
+      name: 'Position';
+      type: {
+        kind: 'struct';
+        fields: [
+          {
+            name: 'bidsBaseLots';
+            docs: ['Base lots in open bids'];
+            type: 'i64';
+          },
+          {
+            name: 'asksBaseLots';
+            docs: ['Base lots in open asks'];
+            type: 'i64';
+          },
+          {
+            name: 'baseFreeNative';
+            type: 'u64';
+          },
+          {
+            name: 'quoteFreeNative';
+            type: 'u64';
+          },
+          {
+            name: 'lockedMakerFees';
+            type: 'u64';
+          },
+          {
+            name: 'referrerRebatesAvailable';
+            type: 'u64';
+          },
+          {
+            name: 'penaltyHeapCount';
+            docs: [
+              'Count of ixs when events are added to the heap',
+              'To avoid this, send remaining accounts in order to process the events',
+            ];
+            type: 'u64';
+          },
+          {
+            name: 'makerVolume';
+            docs: [
+              'Cumulative maker volume in quote native units (display only)',
+            ];
+            type: 'u64';
+          },
+          {
+            name: 'takerVolume';
+            docs: [
+              'Cumulative taker volume in quote native units (display only)',
+            ];
+            type: 'u64';
+          },
+          {
+            name: 'reserved';
+            type: {
+              array: ['u8', 88];
+            };
+          },
+        ];
+      };
+    },
+    {
+      name: 'OpenOrder';
+      type: {
+        kind: 'struct';
+        fields: [
+          {
+            name: 'id';
+            type: 'u128';
+          },
+          {
+            name: 'clientId';
+            type: 'u64';
+          },
+          {
+            name: 'lockedPrice';
+            docs: ["Price at which user's assets were locked"];
+            type: 'i64';
+          },
+          {
+            name: 'isFree';
+            type: 'u8';
+          },
+          {
+            name: 'sideAndTree';
+            type: 'u8';
+          },
+          {
+            name: 'padding';
+            type: {
+              array: ['u8', 6];
+            };
+          },
+        ];
+      };
+    },
+    {
+      name: 'OracleConfig';
+      type: {
+        kind: 'struct';
+        fields: [
+          {
+            name: 'confFilter';
+            type: 'f64';
+          },
+          {
+            name: 'maxStalenessSlots';
+            type: 'i64';
+          },
+          {
+            name: 'reserved';
+            type: {
+              array: ['u8', 72];
+            };
+          },
+        ];
+      };
+    },
+    {
+      name: 'OracleConfigParams';
+      type: {
+        kind: 'struct';
+        fields: [
+          {
+            name: 'confFilter';
+            type: 'f32';
+          },
+          {
+            name: 'maxStalenessSlots';
+            type: {
+              option: 'u32';
+            };
+          },
+        ];
+      };
+    },
+    {
+      name: 'EventHeapHeader';
+      type: {
+        kind: 'struct';
+        fields: [
+          {
+            name: 'freeHead';
+            type: 'u16';
+          },
+          {
+            name: 'usedHead';
+            type: 'u16';
+          },
+          {
+            name: 'count';
+            type: 'u16';
+          },
+          {
+            name: 'padd';
+            type: 'u16';
+          },
+          {
+            name: 'seqNum';
+            type: 'u64';
+          },
+        ];
+      };
+    },
+    {
+      name: 'EventNode';
+      type: {
+        kind: 'struct';
+        fields: [
+          {
+            name: 'next';
+            type: 'u16';
+          },
+          {
+            name: 'prev';
+            type: 'u16';
+          },
+          {
+            name: 'pad';
+            type: {
+              array: ['u8', 4];
+            };
+          },
+          {
+            name: 'event';
+            type: {
+              defined: 'AnyEvent';
+            };
+          },
+        ];
+      };
+    },
+    {
+      name: 'AnyEvent';
+      type: {
+        kind: 'struct';
+        fields: [
+          {
+            name: 'eventType';
+            type: 'u8';
+          },
+          {
+            name: 'padding';
+            type: {
+              array: ['u8', 143];
+            };
+          },
+        ];
+      };
+    },
+    {
+      name: 'FillEvent';
+      type: {
+        kind: 'struct';
+        fields: [
+          {
+            name: 'eventType';
+            type: 'u8';
+          },
+          {
+            name: 'takerSide';
+            type: 'u8';
+          },
+          {
+            name: 'makerOut';
+            type: 'u8';
+          },
+          {
+            name: 'makerSlot';
+            type: 'u8';
+          },
+          {
+            name: 'padding';
+            type: {
+              array: ['u8', 4];
+            };
+          },
+          {
+            name: 'timestamp';
+            type: 'u64';
+          },
+          {
+            name: 'seqNum';
+            type: 'u64';
+          },
+          {
+            name: 'maker';
+            type: 'publicKey';
+          },
+          {
+            name: 'makerTimestamp';
+            type: 'u64';
+          },
+          {
+            name: 'taker';
+            type: 'publicKey';
+          },
+          {
+            name: 'takerClientOrderId';
+            type: 'u64';
+          },
+          {
+            name: 'price';
+            type: 'i64';
+          },
+          {
+            name: 'pegLimit';
+            type: 'i64';
+          },
+          {
+            name: 'quantity';
+            type: 'i64';
+          },
+          {
+            name: 'makerClientOrderId';
+            type: 'u64';
+          },
+          {
+            name: 'reserved';
+            type: {
+              array: ['u8', 8];
+            };
+          },
+        ];
+      };
+    },
+    {
+      name: 'OutEvent';
+      type: {
+        kind: 'struct';
+        fields: [
+          {
+            name: 'eventType';
+            type: 'u8';
+          },
+          {
+            name: 'side';
+            type: 'u8';
+          },
+          {
+            name: 'ownerSlot';
+            type: 'u8';
+          },
+          {
+            name: 'padding0';
+            type: {
+              array: ['u8', 5];
+            };
+          },
+          {
+            name: 'timestamp';
+            type: 'u64';
+          },
+          {
+            name: 'seqNum';
+            type: 'u64';
+          },
+          {
+            name: 'owner';
+            type: 'publicKey';
+          },
+          {
+            name: 'quantity';
+            type: 'i64';
+          },
+          {
+            name: 'padding1';
+            type: {
+              array: ['u8', 80];
+            };
+          },
+        ];
+      };
+    },
+    {
+      name: 'InnerNode';
+      docs: [
+        'InnerNodes and LeafNodes compose the binary tree of orders.',
+        '',
+        'Each InnerNode has exactly two children, which are either InnerNodes themselves,',
+        'or LeafNodes. The children share the top `prefix_len` bits of `key`. The left',
+        'child has a 0 in the next bit, and the right a 1.',
+      ];
+      type: {
+        kind: 'struct';
+        fields: [
+          {
+            name: 'tag';
+            type: 'u8';
+          },
+          {
+            name: 'padding';
+            type: {
+              array: ['u8', 3];
+            };
+          },
+          {
+            name: 'prefixLen';
+            docs: [
+              'number of highest `key` bits that all children share',
+              "e.g. if it's 2, the two highest bits of `key` will be the same on all children",
+            ];
+            type: 'u32';
+          },
+          {
+            name: 'key';
+            docs: ['only the top `prefix_len` bits of `key` are relevant'];
+            type: 'u128';
+          },
+          {
+            name: 'children';
+            docs: ['indexes into `BookSide::nodes`'];
+            type: {
+              array: ['u32', 2];
+            };
+          },
+          {
+            name: 'childEarliestExpiry';
+            docs: [
+              'The earliest expiry timestamp for the left and right subtrees.',
+              '',
+              'Needed to be able to find and remove expired orders without having to',
+              'iterate through the whole bookside.',
+            ];
+            type: {
+              array: ['u64', 2];
+            };
+          },
+          {
+            name: 'reserved';
+            type: {
+              array: ['u8', 40];
+            };
+          },
+        ];
+      };
+    },
+    {
+      name: 'LeafNode';
+      docs: ['LeafNodes represent an order in the binary tree'];
+      type: {
+        kind: 'struct';
+        fields: [
+          {
+            name: 'tag';
+            docs: ['NodeTag'];
+            type: 'u8';
+          },
+          {
+            name: 'ownerSlot';
+            docs: ["Index into the owning OpenOrdersAccount's OpenOrders"];
+            type: 'u8';
+          },
+          {
+            name: 'timeInForce';
+            docs: [
+              'Time in seconds after `timestamp` at which the order expires.',
+              'A value of 0 means no expiry.',
+            ];
+            type: 'u16';
+          },
+          {
+            name: 'padding';
+            type: {
+              array: ['u8', 4];
+            };
+          },
+          {
+            name: 'key';
+            docs: ['The binary tree key, see new_node_key()'];
+            type: 'u128';
+          },
+          {
+            name: 'owner';
+            docs: ['Address of the owning OpenOrdersAccount'];
+            type: 'publicKey';
+          },
+          {
+            name: 'quantity';
+            docs: ['Number of base lots to buy or sell, always >=1'];
+            type: 'i64';
+          },
+          {
+            name: 'timestamp';
+            docs: ['The time the order was placed'];
+            type: 'u64';
+          },
+          {
+            name: 'pegLimit';
+            docs: [
+              'If the effective price of an oracle pegged order exceeds this limit,',
+              'it will be considered invalid and may be removed.',
+              '',
+              'Only applicable in the oracle_pegged OrderTree',
+            ];
+            type: 'i64';
+          },
+          {
+            name: 'clientOrderId';
+            docs: ['User defined id for this order, used in FillEvents'];
+            type: 'u64';
+          },
+        ];
+      };
+    },
+    {
+      name: 'AnyNode';
+      type: {
+        kind: 'struct';
+        fields: [
+          {
+            name: 'tag';
+            type: 'u8';
+          },
+          {
+            name: 'data';
+            type: {
+              array: ['u8', 87];
+            };
+          },
+        ];
+      };
+    },
+    {
+      name: 'OrderTreeRoot';
+      type: {
+        kind: 'struct';
+        fields: [
+          {
+            name: 'maybeNode';
+            type: 'u32';
+          },
+          {
+            name: 'leafCount';
+            type: 'u32';
+          },
+        ];
+      };
+    },
+    {
+      name: 'OrderTreeNodes';
+      docs: [
+        'A binary tree on AnyNode::key()',
+        '',
+        'The key encodes the price in the top 64 bits.',
+      ];
+      type: {
+        kind: 'struct';
+        fields: [
+          {
+            name: 'orderTreeType';
+            type: 'u8';
+          },
+          {
+            name: 'padding';
+            type: {
+              array: ['u8', 3];
+            };
+          },
+          {
+            name: 'bumpIndex';
+            type: 'u32';
+          },
+          {
+            name: 'freeListLen';
+            type: 'u32';
+          },
+          {
+            name: 'freeListHead';
+            type: 'u32';
+          },
+          {
+            name: 'reserved';
+            type: {
+              array: ['u8', 512];
+            };
+          },
+          {
+            name: 'nodes';
+            type: {
+              array: [
                 {
-                  "defined": "AnyNode"
+                  defined: 'AnyNode';
                 },
-                1024
-              ]
-            }
-          }
-        ]
-      }
-    },
-    {
-      "name": "I80F48",
-      "docs": [
-        "Nothing in Rust shall use these types. They only exist so that the Anchor IDL",
-        "knows about them and typescript can deserialize it."
-      ],
-      "type": {
-        "kind": "struct",
-        "fields": [
-          {
-            "name": "val",
-            "type": "i128"
-          }
-        ]
-      }
-    },
-    {
-      "name": "PlaceOrderArgs",
-      "type": {
-        "kind": "struct",
-        "fields": [
-          {
-            "name": "side",
-            "type": {
-              "defined": "Side"
-            }
-          },
-          {
-            "name": "priceLots",
-            "type": "i64"
-          },
-          {
-            "name": "maxBaseLots",
-            "type": "i64"
-          },
-          {
-            "name": "maxQuoteLotsIncludingFees",
-            "type": "i64"
-          },
-          {
-            "name": "clientOrderId",
-            "type": "u64"
-          },
-          {
-            "name": "orderType",
-            "type": {
-              "defined": "PlaceOrderType"
-            }
-          },
-          {
-            "name": "expiryTimestamp",
-            "type": "u64"
-          },
-          {
-            "name": "selfTradeBehavior",
-            "type": {
-              "defined": "SelfTradeBehavior"
-            }
-          },
-          {
-            "name": "limit",
-            "type": "u8"
-          }
-        ]
-      }
-    },
-    {
-      "name": "PlaceOrderPeggedArgs",
-      "type": {
-        "kind": "struct",
-        "fields": [
-          {
-            "name": "side",
-            "type": {
-              "defined": "Side"
-            }
-          },
-          {
-            "name": "priceOffsetLots",
-            "type": "i64"
-          },
-          {
-            "name": "pegLimit",
-            "type": "i64"
-          },
-          {
-            "name": "maxBaseLots",
-            "type": "i64"
-          },
-          {
-            "name": "maxQuoteLotsIncludingFees",
-            "type": "i64"
-          },
-          {
-            "name": "clientOrderId",
-            "type": "u64"
-          },
-          {
-            "name": "orderType",
-            "type": {
-              "defined": "PlaceOrderType"
-            }
-          },
-          {
-            "name": "expiryTimestamp",
-            "type": "u64"
-          },
-          {
-            "name": "selfTradeBehavior",
-            "type": {
-              "defined": "SelfTradeBehavior"
-            }
-          },
-          {
-            "name": "limit",
-            "type": "u8"
-          }
-        ]
-      }
-    },
-    {
-      "name": "PlaceTakeOrderArgs",
-      "type": {
-        "kind": "struct",
-        "fields": [
-          {
-            "name": "side",
-            "type": {
-              "defined": "Side"
-            }
-          },
-          {
-            "name": "priceLots",
-            "type": "i64"
-          },
-          {
-            "name": "maxBaseLots",
-            "type": "i64"
-          },
-          {
-            "name": "maxQuoteLotsIncludingFees",
-            "type": "i64"
-          },
-          {
-            "name": "orderType",
-            "type": {
-              "defined": "PlaceOrderType"
-            }
-          },
-          {
-            "name": "limit",
-            "type": "u8"
-          }
-        ]
-      }
-    },
-    {
-      "name": "OracleType",
-      "type": {
-        "kind": "enum",
-        "variants": [
-          {
-            "name": "Pyth"
-          },
-          {
-            "name": "Stub"
-          },
-          {
-            "name": "SwitchboardV1"
-          },
-          {
-            "name": "SwitchboardV2"
-          },
-          {
-            "name": "RaydiumCLMM"
-          }
-        ]
-      }
-    },
-    {
-      "name": "OrderState",
-      "type": {
-        "kind": "enum",
-        "variants": [
-          {
-            "name": "Valid"
-          },
-          {
-            "name": "Invalid"
-          },
-          {
-            "name": "Skipped"
-          }
-        ]
-      }
-    },
-    {
-      "name": "BookSideOrderTree",
-      "type": {
-        "kind": "enum",
-        "variants": [
-          {
-            "name": "Fixed"
-          },
-          {
-            "name": "OraclePegged"
-          }
-        ]
-      }
-    },
-    {
-      "name": "EventType",
-      "type": {
-        "kind": "enum",
-        "variants": [
-          {
-            "name": "Fill"
-          },
-          {
-            "name": "Out"
-          }
-        ]
-      }
-    },
-    {
-      "name": "NodeTag",
-      "type": {
-        "kind": "enum",
-        "variants": [
-          {
-            "name": "Uninitialized"
-          },
-          {
-            "name": "InnerNode"
-          },
-          {
-            "name": "LeafNode"
-          },
-          {
-            "name": "FreeNode"
-          },
-          {
-            "name": "LastFreeNode"
-          }
-        ]
-      }
-    },
-    {
-      "name": "PlaceOrderType",
-      "type": {
-        "kind": "enum",
-        "variants": [
-          {
-            "name": "Limit"
-          },
-          {
-            "name": "ImmediateOrCancel"
-          },
-          {
-            "name": "PostOnly"
-          },
-          {
-            "name": "Market"
-          },
-          {
-            "name": "PostOnlySlide"
-          }
-        ]
-      }
-    },
-    {
-      "name": "PostOrderType",
-      "type": {
-        "kind": "enum",
-        "variants": [
-          {
-            "name": "Limit"
-          },
-          {
-            "name": "PostOnly"
-          },
-          {
-            "name": "PostOnlySlide"
-          }
-        ]
-      }
-    },
-    {
-      "name": "SelfTradeBehavior",
-      "docs": [
-        "Self trade behavior controls how taker orders interact with resting limit orders of the same account.",
-        "This setting has no influence on placing a resting or oracle pegged limit order that does not match",
-        "immediately, instead it's the responsibility of the user to correctly configure his taker orders."
-      ],
-      "type": {
-        "kind": "enum",
-        "variants": [
-          {
-            "name": "DecrementTake"
-          },
-          {
-            "name": "CancelProvide"
-          },
-          {
-            "name": "AbortTransaction"
-          }
-        ]
-      }
-    },
-    {
-      "name": "Side",
-      "type": {
-        "kind": "enum",
-        "variants": [
-          {
-            "name": "Bid"
-          },
-          {
-            "name": "Ask"
-          }
-        ]
-      }
-    },
-    {
-      "name": "SideAndOrderTree",
-      "docs": [
-        "SideAndOrderTree is a storage optimization, so we don't need two bytes for the data"
-      ],
-      "type": {
-        "kind": "enum",
-        "variants": [
-          {
-            "name": "BidFixed"
-          },
-          {
-            "name": "AskFixed"
-          },
-          {
-            "name": "BidOraclePegged"
-          },
-          {
-            "name": "AskOraclePegged"
-          }
-        ]
-      }
-    },
-    {
-      "name": "OrderParams",
-      "type": {
-        "kind": "enum",
-        "variants": [
-          {
-            "name": "Market"
-          },
-          {
-            "name": "ImmediateOrCancel",
-            "fields": [
+                1024,
+              ];
+            };
+          },
+        ];
+      };
+    },
+    {
+      name: 'I80F48';
+      docs: [
+        'Nothing in Rust shall use these types. They only exist so that the Anchor IDL',
+        'knows about them and typescript can deserialize it.',
+      ];
+      type: {
+        kind: 'struct';
+        fields: [
+          {
+            name: 'val';
+            type: 'i128';
+          },
+        ];
+      };
+    },
+    {
+      name: 'PlaceOrderArgs';
+      type: {
+        kind: 'struct';
+        fields: [
+          {
+            name: 'side';
+            type: {
+              defined: 'Side';
+            };
+          },
+          {
+            name: 'priceLots';
+            type: 'i64';
+          },
+          {
+            name: 'maxBaseLots';
+            type: 'i64';
+          },
+          {
+            name: 'maxQuoteLotsIncludingFees';
+            type: 'i64';
+          },
+          {
+            name: 'clientOrderId';
+            type: 'u64';
+          },
+          {
+            name: 'orderType';
+            type: {
+              defined: 'PlaceOrderType';
+            };
+          },
+          {
+            name: 'expiryTimestamp';
+            type: 'u64';
+          },
+          {
+            name: 'selfTradeBehavior';
+            type: {
+              defined: 'SelfTradeBehavior';
+            };
+          },
+          {
+            name: 'limit';
+            type: 'u8';
+          },
+        ];
+      };
+    },
+    {
+      name: 'PlaceOrderPeggedArgs';
+      type: {
+        kind: 'struct';
+        fields: [
+          {
+            name: 'side';
+            type: {
+              defined: 'Side';
+            };
+          },
+          {
+            name: 'priceOffsetLots';
+            type: 'i64';
+          },
+          {
+            name: 'pegLimit';
+            type: 'i64';
+          },
+          {
+            name: 'maxBaseLots';
+            type: 'i64';
+          },
+          {
+            name: 'maxQuoteLotsIncludingFees';
+            type: 'i64';
+          },
+          {
+            name: 'clientOrderId';
+            type: 'u64';
+          },
+          {
+            name: 'orderType';
+            type: {
+              defined: 'PlaceOrderType';
+            };
+          },
+          {
+            name: 'expiryTimestamp';
+            type: 'u64';
+          },
+          {
+            name: 'selfTradeBehavior';
+            type: {
+              defined: 'SelfTradeBehavior';
+            };
+          },
+          {
+            name: 'limit';
+            type: 'u8';
+          },
+        ];
+      };
+    },
+    {
+      name: 'PlaceTakeOrderArgs';
+      type: {
+        kind: 'struct';
+        fields: [
+          {
+            name: 'side';
+            type: {
+              defined: 'Side';
+            };
+          },
+          {
+            name: 'priceLots';
+            type: 'i64';
+          },
+          {
+            name: 'maxBaseLots';
+            type: 'i64';
+          },
+          {
+            name: 'maxQuoteLotsIncludingFees';
+            type: 'i64';
+          },
+          {
+            name: 'orderType';
+            type: {
+              defined: 'PlaceOrderType';
+            };
+          },
+          {
+            name: 'limit';
+            type: 'u8';
+          },
+        ];
+      };
+    },
+    {
+      name: 'OracleType';
+      type: {
+        kind: 'enum';
+        variants: [
+          {
+            name: 'Pyth';
+          },
+          {
+            name: 'Stub';
+          },
+          {
+            name: 'SwitchboardV1';
+          },
+          {
+            name: 'SwitchboardV2';
+          },
+          {
+            name: 'RaydiumCLMM';
+          },
+        ];
+      };
+    },
+    {
+      name: 'OrderState';
+      type: {
+        kind: 'enum';
+        variants: [
+          {
+            name: 'Valid';
+          },
+          {
+            name: 'Invalid';
+          },
+          {
+            name: 'Skipped';
+          },
+        ];
+      };
+    },
+    {
+      name: 'BookSideOrderTree';
+      type: {
+        kind: 'enum';
+        variants: [
+          {
+            name: 'Fixed';
+          },
+          {
+            name: 'OraclePegged';
+          },
+        ];
+      };
+    },
+    {
+      name: 'EventType';
+      type: {
+        kind: 'enum';
+        variants: [
+          {
+            name: 'Fill';
+          },
+          {
+            name: 'Out';
+          },
+        ];
+      };
+    },
+    {
+      name: 'NodeTag';
+      type: {
+        kind: 'enum';
+        variants: [
+          {
+            name: 'Uninitialized';
+          },
+          {
+            name: 'InnerNode';
+          },
+          {
+            name: 'LeafNode';
+          },
+          {
+            name: 'FreeNode';
+          },
+          {
+            name: 'LastFreeNode';
+          },
+        ];
+      };
+    },
+    {
+      name: 'PlaceOrderType';
+      type: {
+        kind: 'enum';
+        variants: [
+          {
+            name: 'Limit';
+          },
+          {
+            name: 'ImmediateOrCancel';
+          },
+          {
+            name: 'PostOnly';
+          },
+          {
+            name: 'Market';
+          },
+          {
+            name: 'PostOnlySlide';
+          },
+        ];
+      };
+    },
+    {
+      name: 'PostOrderType';
+      type: {
+        kind: 'enum';
+        variants: [
+          {
+            name: 'Limit';
+          },
+          {
+            name: 'PostOnly';
+          },
+          {
+            name: 'PostOnlySlide';
+          },
+        ];
+      };
+    },
+    {
+      name: 'SelfTradeBehavior';
+      docs: [
+        'Self trade behavior controls how taker orders interact with resting limit orders of the same account.',
+        'This setting has no influence on placing a resting or oracle pegged limit order that does not match',
+        "immediately, instead it's the responsibility of the user to correctly configure his taker orders.",
+      ];
+      type: {
+        kind: 'enum';
+        variants: [
+          {
+            name: 'DecrementTake';
+          },
+          {
+            name: 'CancelProvide';
+          },
+          {
+            name: 'AbortTransaction';
+          },
+        ];
+      };
+    },
+    {
+      name: 'Side';
+      type: {
+        kind: 'enum';
+        variants: [
+          {
+            name: 'Bid';
+          },
+          {
+            name: 'Ask';
+          },
+        ];
+      };
+    },
+    {
+      name: 'SideAndOrderTree';
+      docs: [
+        "SideAndOrderTree is a storage optimization, so we don't need two bytes for the data",
+      ];
+      type: {
+        kind: 'enum';
+        variants: [
+          {
+            name: 'BidFixed';
+          },
+          {
+            name: 'AskFixed';
+          },
+          {
+            name: 'BidOraclePegged';
+          },
+          {
+            name: 'AskOraclePegged';
+          },
+        ];
+      };
+    },
+    {
+      name: 'OrderParams';
+      type: {
+        kind: 'enum';
+        variants: [
+          {
+            name: 'Market';
+          },
+          {
+            name: 'ImmediateOrCancel';
+            fields: [
               {
-                "name": "price_lots",
-                "type": "i64"
-              }
-            ]
-          },
-          {
-            "name": "Fixed",
-            "fields": [
+                name: 'price_lots';
+                type: 'i64';
+              },
+            ];
+          },
+          {
+            name: 'Fixed';
+            fields: [
               {
-                "name": "price_lots",
-                "type": "i64"
+                name: 'price_lots';
+                type: 'i64';
               },
               {
-                "name": "order_type",
-                "type": {
-                  "defined": "PostOrderType"
-                }
-              }
-            ]
-          },
-          {
-            "name": "OraclePegged",
-            "fields": [
+                name: 'order_type';
+                type: {
+                  defined: 'PostOrderType';
+                };
+              },
+            ];
+          },
+          {
+            name: 'OraclePegged';
+            fields: [
               {
-                "name": "price_offset_lots",
-                "type": "i64"
+                name: 'price_offset_lots';
+                type: 'i64';
               },
               {
-                "name": "order_type",
-                "type": {
-                  "defined": "PostOrderType"
-                }
+                name: 'order_type';
+                type: {
+                  defined: 'PostOrderType';
+                };
               },
               {
-                "name": "peg_limit",
-                "type": "i64"
-              }
-            ]
-          }
-        ]
-      }
-    },
-    {
-      "name": "OrderTreeType",
-      "type": {
-        "kind": "enum",
-        "variants": [
-          {
-            "name": "Bids"
-          },
-          {
-            "name": "Asks"
-          }
-        ]
-      }
-    }
-  ],
-  "events": [
-    {
-      "name": "DepositLog",
-      "fields": [
-        {
-          "name": "openOrdersAccount",
-          "type": "publicKey",
-          "index": false
-        },
-        {
-          "name": "signer",
-          "type": "publicKey",
-          "index": false
-        },
-        {
-          "name": "baseAmount",
-          "type": "u64",
-          "index": false
-        },
-        {
-          "name": "quoteAmount",
-          "type": "u64",
-          "index": false
-        }
-      ]
-    },
-    {
-      "name": "FillLog",
-      "fields": [
-        {
-          "name": "market",
-          "type": "publicKey",
-          "index": false
-        },
-        {
-          "name": "takerSide",
-          "type": "u8",
-          "index": false
-        },
-        {
-          "name": "makerSlot",
-          "type": "u8",
-          "index": false
-        },
-        {
-          "name": "makerOut",
-          "type": "bool",
-          "index": false
-        },
-        {
-          "name": "timestamp",
-          "type": "u64",
-          "index": false
-        },
-        {
-          "name": "seqNum",
-          "type": "u64",
-          "index": false
-        },
-        {
-          "name": "maker",
-          "type": "publicKey",
-          "index": false
-        },
-        {
-          "name": "makerClientOrderId",
-          "type": "u64",
-          "index": false
-        },
-        {
-          "name": "makerFee",
-          "type": "i64",
-          "index": false
-        },
-        {
-          "name": "makerTimestamp",
-          "type": "u64",
-          "index": false
-        },
-        {
-          "name": "taker",
-          "type": "publicKey",
-          "index": false
-        },
-        {
-          "name": "takerClientOrderId",
-          "type": "u64",
-          "index": false
-        },
-        {
-          "name": "takerFee",
-          "type": "i64",
-          "index": false
-        },
-        {
-          "name": "price",
-          "type": "i64",
-          "index": false
-        },
-        {
-          "name": "quantity",
-          "type": "i64",
-          "index": false
-        }
-      ]
-    },
-    {
-      "name": "MarketMetaDataLog",
-      "fields": [
-        {
-          "name": "market",
-          "type": "publicKey",
-          "index": false
-        },
-        {
-          "name": "name",
-          "type": "string",
-          "index": false
-        },
-        {
-          "name": "baseMint",
-          "type": "publicKey",
-          "index": false
-        },
-        {
-          "name": "quoteMint",
-          "type": "publicKey",
-          "index": false
-        },
-        {
-          "name": "baseDecimals",
-          "type": "u8",
-          "index": false
-        },
-        {
-          "name": "quoteDecimals",
-          "type": "u8",
-          "index": false
-        },
-        {
-          "name": "baseLotSize",
-          "type": "i64",
-          "index": false
-        },
-        {
-          "name": "quoteLotSize",
-          "type": "i64",
-          "index": false
-        }
-      ]
-    },
-    {
-      "name": "TotalOrderFillEvent",
-      "fields": [
-        {
-          "name": "side",
-          "type": "u8",
-          "index": false
-        },
-        {
-          "name": "taker",
-          "type": "publicKey",
-          "index": false
-        },
-        {
-          "name": "totalQuantityPaid",
-          "type": "u64",
-          "index": false
-        },
-        {
-          "name": "totalQuantityReceived",
-          "type": "u64",
-          "index": false
-        },
-        {
-          "name": "fees",
-          "type": "u64",
-          "index": false
-        }
-      ]
-    },
-    {
-      "name": "SetDelegateLog",
-      "fields": [
-        {
-          "name": "openOrdersAccount",
-          "type": "publicKey",
-          "index": false
-        },
-        {
-          "name": "delegate",
-          "type": {
-            "option": "publicKey"
-          },
-          "index": false
-        }
-      ]
-    },
-    {
-      "name": "SettleFundsLog",
-      "fields": [
-        {
-          "name": "openOrdersAccount",
-          "type": "publicKey",
-          "index": false
-        },
-        {
-          "name": "baseNative",
-          "type": "u64",
-          "index": false
-        },
-        {
-          "name": "quoteNative",
-          "type": "u64",
-          "index": false
-        },
-        {
-          "name": "referrerRebate",
-          "type": "u64",
-          "index": false
-        },
-        {
-          "name": "referrer",
-          "type": {
-            "option": "publicKey"
-          },
-          "index": false
-        }
-      ]
-    },
-    {
-      "name": "SweepFeesLog",
-      "fields": [
-        {
-          "name": "market",
-          "type": "publicKey",
-          "index": false
-        },
-        {
-          "name": "amount",
-          "type": "u64",
-          "index": false
-        },
-        {
-          "name": "receiver",
-          "type": "publicKey",
-          "index": false
-        }
-      ]
-    }
-  ],
-  "errors": [
-    {
-      "code": 6000,
-      "name": "SomeError",
-      "msg": ""
-    },
-    {
-      "code": 6001,
-      "name": "InvalidInputNameLength",
-      "msg": "Name lenght above limit"
-    },
-    {
-      "code": 6002,
-      "name": "InvalidInputMarketExpired",
-      "msg": "Market cannot be created as expired"
-    },
-    {
-      "code": 6003,
-      "name": "InvalidInputMarketFees",
-      "msg": "Taker fees should be positive and if maker fees are negative, greater or equal to their abs value"
-    },
-    {
-      "code": 6004,
-      "name": "InvalidInputLots",
-      "msg": "Lots cannot be negative"
-    },
-    {
-      "code": 6005,
-      "name": "InvalidInputLotsSize",
-      "msg": "Lots size above market limits"
-    },
-    {
-      "code": 6006,
-      "name": "InvalidInputOrdersAmounts",
-      "msg": "Input amounts above limits"
-    },
-    {
-      "code": 6007,
-      "name": "InvalidInputCancelSize",
-      "msg": "Price lots should be greater than zero"
-    },
-    {
-      "code": 6008,
-      "name": "InvalidInputPriceLots",
-      "msg": "Expected cancel size should be greater than zero"
-    },
-    {
-      "code": 6009,
-      "name": "InvalidInputPegLimit",
-      "msg": "Peg limit should be greater than zero"
-    },
-    {
-      "code": 6010,
-      "name": "InvalidInputOrderType",
-      "msg": "The order type is invalid. A taker order must be Market or ImmediateOrCancel"
-    },
-    {
-      "code": 6011,
-      "name": "InvalidInputOrderId",
-      "msg": "Order id cannot be zero"
-    },
-    {
-      "code": 6012,
-      "name": "InvalidInputHeapSlots",
-      "msg": "Slot above heap limit"
-    },
-    {
-      "code": 6013,
-      "name": "InvalidOracleTypes",
-      "msg": "Cannot combine two oracles of different providers"
-    },
-    {
-      "code": 6014,
-      "name": "InvalidSecondOracle",
-      "msg": "Cannot configure secondary oracle without primary"
-    },
-    {
-      "code": 6015,
-      "name": "NoCloseMarketAdmin",
-      "msg": "This market does not have a `close_market_admin` and thus cannot be closed."
-    },
-    {
-      "code": 6016,
-      "name": "InvalidCloseMarketAdmin",
-      "msg": "The signer of this transaction is not this market's `close_market_admin`."
-    },
-    {
-      "code": 6017,
-      "name": "InvalidOpenOrdersAdmin",
-      "msg": "The `open_orders_admin` required by this market to sign all instructions that creates orders is missing or is not valid"
-    },
-    {
-      "code": 6018,
-      "name": "InvalidConsumeEventsAdmin",
-      "msg": "The `consume_events_admin` required by this market to sign all instructions that consume events is missing or is not valid"
-    },
-    {
-      "code": 6019,
-      "name": "IndexerActiveOO",
-      "msg": "Cannot be closed due to the existence of open orders accounts"
-    },
-    {
-      "code": 6020,
-      "name": "OraclePegInvalidOracleState",
-      "msg": "Cannot place a peg order due to invalid oracle state"
-    },
-    {
-      "code": 6021,
-      "name": "UnknownOracleType",
-      "msg": "oracle type cannot be determined"
-    },
-    {
-      "code": 6022,
-      "name": "OracleConfidence",
-      "msg": "an oracle does not reach the confidence threshold"
-    },
-    {
-      "code": 6023,
-      "name": "OracleStale",
-      "msg": "an oracle is stale"
-    },
-    {
-      "code": 6024,
-      "name": "OrderIdNotFound",
-      "msg": "Order id not found on the orderbook"
-    },
-    {
-      "code": 6025,
-      "name": "EventHeapContainsElements",
-      "msg": "Event heap contains elements and market can't be closed"
-    },
-    {
-      "code": 6026,
-      "name": "InvalidOrderPostIOC",
-      "msg": "ImmediateOrCancel is not a PostOrderType"
-    },
-    {
-      "code": 6027,
-      "name": "InvalidOrderPostMarket",
-      "msg": "Market is not a PostOrderType"
-    },
-    {
-      "code": 6028,
-      "name": "WouldSelfTrade",
-      "msg": "would self trade"
-    },
-    {
-      "code": 6029,
-      "name": "MarketHasExpired",
-      "msg": "The Market has already expired."
-    },
-    {
-      "code": 6030,
-      "name": "InvalidPriceLots",
-      "msg": "Price lots should be greater than zero"
-    },
-    {
-      "code": 6031,
-      "name": "InvalidOraclePrice",
-      "msg": "Oracle price above market limits"
-    },
-    {
-      "code": 6032,
-      "name": "MarketHasNotExpired",
-      "msg": "The Market has not expired yet."
-    },
-    {
-      "code": 6033,
-      "name": "NoOwnerOrDelegate",
-      "msg": "No correct owner or delegate."
-    },
-    {
-      "code": 6034,
-      "name": "NoOwner",
-      "msg": "No correct owner"
-    },
-    {
-      "code": 6035,
-      "name": "OpenOrdersFull",
-      "msg": "No free order index in open orders account"
-    },
-    {
-      "code": 6036,
-      "name": "BookContainsElements",
-      "msg": "Book contains elements"
-    },
-    {
-      "code": 6037,
-      "name": "OpenOrdersOrderNotFound",
-      "msg": "Could not find order in user account"
-    },
-    {
-      "code": 6038,
-      "name": "InvalidPostAmount",
-      "msg": "Amount to post above book limits"
-    },
-    {
-      "code": 6039,
-      "name": "DisabledOraclePeg",
-      "msg": "Oracle peg orders are not enabled for this market"
-    },
-    {
-      "code": 6040,
-      "name": "NonEmptyMarket",
-      "msg": "Cannot close a non-empty market"
-    },
-    {
-      "code": 6041,
-      "name": "NonEmptyOpenOrdersPosition",
-      "msg": "Cannot close a non-empty open orders account"
-    }
-  ]
-};
+                name: 'peg_limit';
+                type: 'i64';
+              },
+            ];
+          },
+        ];
+      };
+    },
+    {
+      name: 'OrderTreeType';
+      type: {
+        kind: 'enum';
+        variants: [
+          {
+            name: 'Bids';
+          },
+          {
+            name: 'Asks';
+          },
+        ];
+      };
+    },
+  ];
+  events: [
+    {
+      name: 'DepositLog';
+      fields: [
+        {
+          name: 'openOrdersAccount';
+          type: 'publicKey';
+          index: false;
+        },
+        {
+          name: 'signer';
+          type: 'publicKey';
+          index: false;
+        },
+        {
+          name: 'baseAmount';
+          type: 'u64';
+          index: false;
+        },
+        {
+          name: 'quoteAmount';
+          type: 'u64';
+          index: false;
+        },
+      ];
+    },
+    {
+      name: 'FillLog';
+      fields: [
+        {
+          name: 'market';
+          type: 'publicKey';
+          index: false;
+        },
+        {
+          name: 'takerSide';
+          type: 'u8';
+          index: false;
+        },
+        {
+          name: 'makerSlot';
+          type: 'u8';
+          index: false;
+        },
+        {
+          name: 'makerOut';
+          type: 'bool';
+          index: false;
+        },
+        {
+          name: 'timestamp';
+          type: 'u64';
+          index: false;
+        },
+        {
+          name: 'seqNum';
+          type: 'u64';
+          index: false;
+        },
+        {
+          name: 'maker';
+          type: 'publicKey';
+          index: false;
+        },
+        {
+          name: 'makerClientOrderId';
+          type: 'u64';
+          index: false;
+        },
+        {
+          name: 'makerFee';
+          type: 'i64';
+          index: false;
+        },
+        {
+          name: 'makerTimestamp';
+          type: 'u64';
+          index: false;
+        },
+        {
+          name: 'taker';
+          type: 'publicKey';
+          index: false;
+        },
+        {
+          name: 'takerClientOrderId';
+          type: 'u64';
+          index: false;
+        },
+        {
+          name: 'takerFee';
+          type: 'i64';
+          index: false;
+        },
+        {
+          name: 'price';
+          type: 'i64';
+          index: false;
+        },
+        {
+          name: 'quantity';
+          type: 'i64';
+          index: false;
+        },
+      ];
+    },
+    {
+      name: 'MarketMetaDataLog';
+      fields: [
+        {
+          name: 'market';
+          type: 'publicKey';
+          index: false;
+        },
+        {
+          name: 'name';
+          type: 'string';
+          index: false;
+        },
+        {
+          name: 'baseMint';
+          type: 'publicKey';
+          index: false;
+        },
+        {
+          name: 'quoteMint';
+          type: 'publicKey';
+          index: false;
+        },
+        {
+          name: 'baseDecimals';
+          type: 'u8';
+          index: false;
+        },
+        {
+          name: 'quoteDecimals';
+          type: 'u8';
+          index: false;
+        },
+        {
+          name: 'baseLotSize';
+          type: 'i64';
+          index: false;
+        },
+        {
+          name: 'quoteLotSize';
+          type: 'i64';
+          index: false;
+        },
+      ];
+    },
+    {
+      name: 'TotalOrderFillEvent';
+      fields: [
+        {
+          name: 'side';
+          type: 'u8';
+          index: false;
+        },
+        {
+          name: 'taker';
+          type: 'publicKey';
+          index: false;
+        },
+        {
+          name: 'totalQuantityPaid';
+          type: 'u64';
+          index: false;
+        },
+        {
+          name: 'totalQuantityReceived';
+          type: 'u64';
+          index: false;
+        },
+        {
+          name: 'fees';
+          type: 'u64';
+          index: false;
+        },
+      ];
+    },
+    {
+      name: 'SetDelegateLog';
+      fields: [
+        {
+          name: 'openOrdersAccount';
+          type: 'publicKey';
+          index: false;
+        },
+        {
+          name: 'delegate';
+          type: {
+            option: 'publicKey';
+          };
+          index: false;
+        },
+      ];
+    },
+    {
+      name: 'SettleFundsLog';
+      fields: [
+        {
+          name: 'openOrdersAccount';
+          type: 'publicKey';
+          index: false;
+        },
+        {
+          name: 'baseNative';
+          type: 'u64';
+          index: false;
+        },
+        {
+          name: 'quoteNative';
+          type: 'u64';
+          index: false;
+        },
+        {
+          name: 'referrerRebate';
+          type: 'u64';
+          index: false;
+        },
+        {
+          name: 'referrer';
+          type: {
+            option: 'publicKey';
+          };
+          index: false;
+        },
+      ];
+    },
+    {
+      name: 'SweepFeesLog';
+      fields: [
+        {
+          name: 'market';
+          type: 'publicKey';
+          index: false;
+        },
+        {
+          name: 'amount';
+          type: 'u64';
+          index: false;
+        },
+        {
+          name: 'receiver';
+          type: 'publicKey';
+          index: false;
+        },
+      ];
+    },
+  ];
+  errors: [
+    {
+      code: 6000;
+      name: 'SomeError';
+      msg: '';
+    },
+    {
+      code: 6001;
+      name: 'InvalidInputNameLength';
+      msg: 'Name lenght above limit';
+    },
+    {
+      code: 6002;
+      name: 'InvalidInputMarketExpired';
+      msg: 'Market cannot be created as expired';
+    },
+    {
+      code: 6003;
+      name: 'InvalidInputMarketFees';
+      msg: 'Taker fees should be positive and if maker fees are negative, greater or equal to their abs value';
+    },
+    {
+      code: 6004;
+      name: 'InvalidInputLots';
+      msg: 'Lots cannot be negative';
+    },
+    {
+      code: 6005;
+      name: 'InvalidInputLotsSize';
+      msg: 'Lots size above market limits';
+    },
+    {
+      code: 6006;
+      name: 'InvalidInputOrdersAmounts';
+      msg: 'Input amounts above limits';
+    },
+    {
+      code: 6007;
+      name: 'InvalidInputCancelSize';
+      msg: 'Price lots should be greater than zero';
+    },
+    {
+      code: 6008;
+      name: 'InvalidInputPriceLots';
+      msg: 'Expected cancel size should be greater than zero';
+    },
+    {
+      code: 6009;
+      name: 'InvalidInputPegLimit';
+      msg: 'Peg limit should be greater than zero';
+    },
+    {
+      code: 6010;
+      name: 'InvalidInputOrderType';
+      msg: 'The order type is invalid. A taker order must be Market or ImmediateOrCancel';
+    },
+    {
+      code: 6011;
+      name: 'InvalidInputOrderId';
+      msg: 'Order id cannot be zero';
+    },
+    {
+      code: 6012;
+      name: 'InvalidInputHeapSlots';
+      msg: 'Slot above heap limit';
+    },
+    {
+      code: 6013;
+      name: 'InvalidOracleTypes';
+      msg: 'Cannot combine two oracles of different providers';
+    },
+    {
+      code: 6014;
+      name: 'InvalidSecondOracle';
+      msg: 'Cannot configure secondary oracle without primary';
+    },
+    {
+      code: 6015;
+      name: 'NoCloseMarketAdmin';
+      msg: 'This market does not have a `close_market_admin` and thus cannot be closed.';
+    },
+    {
+      code: 6016;
+      name: 'InvalidCloseMarketAdmin';
+      msg: "The signer of this transaction is not this market's `close_market_admin`.";
+    },
+    {
+      code: 6017;
+      name: 'InvalidOpenOrdersAdmin';
+      msg: 'The `open_orders_admin` required by this market to sign all instructions that creates orders is missing or is not valid';
+    },
+    {
+      code: 6018;
+      name: 'InvalidConsumeEventsAdmin';
+      msg: 'The `consume_events_admin` required by this market to sign all instructions that consume events is missing or is not valid';
+    },
+    {
+      code: 6019;
+      name: 'IndexerActiveOO';
+      msg: 'Cannot be closed due to the existence of open orders accounts';
+    },
+    {
+      code: 6020;
+      name: 'OraclePegInvalidOracleState';
+      msg: 'Cannot place a peg order due to invalid oracle state';
+    },
+    {
+      code: 6021;
+      name: 'UnknownOracleType';
+      msg: 'oracle type cannot be determined';
+    },
+    {
+      code: 6022;
+      name: 'OracleConfidence';
+      msg: 'an oracle does not reach the confidence threshold';
+    },
+    {
+      code: 6023;
+      name: 'OracleStale';
+      msg: 'an oracle is stale';
+    },
+    {
+      code: 6024;
+      name: 'OrderIdNotFound';
+      msg: 'Order id not found on the orderbook';
+    },
+    {
+      code: 6025;
+      name: 'EventHeapContainsElements';
+      msg: "Event heap contains elements and market can't be closed";
+    },
+    {
+      code: 6026;
+      name: 'InvalidOrderPostIOC';
+      msg: 'ImmediateOrCancel is not a PostOrderType';
+    },
+    {
+      code: 6027;
+      name: 'InvalidOrderPostMarket';
+      msg: 'Market is not a PostOrderType';
+    },
+    {
+      code: 6028;
+      name: 'WouldSelfTrade';
+      msg: 'would self trade';
+    },
+    {
+      code: 6029;
+      name: 'MarketHasExpired';
+      msg: 'The Market has already expired.';
+    },
+    {
+      code: 6030;
+      name: 'InvalidPriceLots';
+      msg: 'Price lots should be greater than zero';
+    },
+    {
+      code: 6031;
+      name: 'InvalidOraclePrice';
+      msg: 'Oracle price above market limits';
+    },
+    {
+      code: 6032;
+      name: 'MarketHasNotExpired';
+      msg: 'The Market has not expired yet.';
+    },
+    {
+      code: 6033;
+      name: 'NoOwnerOrDelegate';
+      msg: 'No correct owner or delegate.';
+    },
+    {
+      code: 6034;
+      name: 'NoOwner';
+      msg: 'No correct owner';
+    },
+    {
+      code: 6035;
+      name: 'OpenOrdersFull';
+      msg: 'No free order index in open orders account';
+    },
+    {
+      code: 6036;
+      name: 'BookContainsElements';
+      msg: 'Book contains elements';
+    },
+    {
+      code: 6037;
+      name: 'OpenOrdersOrderNotFound';
+      msg: 'Could not find order in user account';
+    },
+    {
+      code: 6038;
+      name: 'InvalidPostAmount';
+      msg: 'Amount to post above book limits';
+    },
+    {
+      code: 6039;
+      name: 'DisabledOraclePeg';
+      msg: 'Oracle peg orders are not enabled for this market';
+    },
+    {
+      code: 6040;
+      name: 'NonEmptyMarket';
+      msg: 'Cannot close a non-empty market';
+    },
+    {
+      code: 6041;
+      name: 'NonEmptyOpenOrdersPosition';
+      msg: 'Cannot close a non-empty open orders account';
+    },
+  ];
+}
 
 export const IDL: OpenbookV2 = {
-  "version": "0.1.0",
-  "name": "openbook_v2",
-  "instructions": [
-    {
-      "name": "createMarket",
-      "docs": [
-        "Create a [`Market`](crate::state::Market) for a given token pair."
-      ],
-      "accounts": [
-        {
-          "name": "market",
-          "isMut": true,
-          "isSigner": true
-        },
-        {
-          "name": "marketAuthority",
-          "isMut": false,
-          "isSigner": false
-        },
-        {
-          "name": "bids",
-          "isMut": true,
-          "isSigner": false,
-          "docs": [
-            "Accounts are initialized by client,",
-            "anchor discriminator is set first when ix exits,"
-          ]
-        },
-        {
-          "name": "asks",
-          "isMut": true,
-          "isSigner": false
-        },
-        {
-          "name": "eventHeap",
-          "isMut": true,
-          "isSigner": false
-        },
-        {
-          "name": "payer",
-          "isMut": true,
-          "isSigner": true
-        },
-        {
-          "name": "marketBaseVault",
-          "isMut": false,
-          "isSigner": false
-        },
-        {
-          "name": "marketQuoteVault",
-          "isMut": false,
-          "isSigner": false
-        },
-        {
-          "name": "baseMint",
-          "isMut": false,
-          "isSigner": false
-        },
-        {
-          "name": "quoteMint",
-          "isMut": false,
-          "isSigner": false
-        },
-        {
-          "name": "systemProgram",
-          "isMut": false,
-          "isSigner": false
-        },
-        {
-          "name": "oracleA",
-          "isMut": false,
-          "isSigner": false,
-          "isOptional": true
-        },
-        {
-          "name": "oracleB",
-          "isMut": false,
-          "isSigner": false,
-          "isOptional": true
-        },
-        {
-          "name": "collectFeeAdmin",
-          "isMut": false,
-          "isSigner": false
-        },
-        {
-          "name": "openOrdersAdmin",
-          "isMut": false,
-          "isSigner": false,
-          "isOptional": true
-        },
-        {
-          "name": "consumeEventsAdmin",
-          "isMut": false,
-          "isSigner": false,
-          "isOptional": true
-        },
-        {
-          "name": "closeMarketAdmin",
-          "isMut": false,
-          "isSigner": false,
-          "isOptional": true
-        },
-        {
-          "name": "eventAuthority",
-          "isMut": false,
-          "isSigner": false
-        },
-        {
-          "name": "program",
-          "isMut": false,
-          "isSigner": false
-        }
-      ],
-      "args": [
-        {
-          "name": "name",
-          "type": "string"
-        },
-        {
-          "name": "oracleConfig",
-          "type": {
-            "defined": "OracleConfigParams"
-          }
-        },
-        {
-          "name": "quoteLotSize",
-          "type": "i64"
-        },
-        {
-          "name": "baseLotSize",
-          "type": "i64"
-        },
-        {
-          "name": "makerFee",
-          "type": "i64"
-        },
-        {
-          "name": "takerFee",
-          "type": "i64"
-        },
-        {
-          "name": "timeExpiry",
-          "type": "i64"
-        }
-      ]
-    },
-    {
-      "name": "closeMarket",
-      "docs": [
-        "Close a [`Market`](crate::state::Market) (only",
-        "[`close_market_admin`](crate::state::Market::close_market_admin))."
-      ],
-      "accounts": [
-        {
-          "name": "closeMarketAdmin",
-          "isMut": false,
-          "isSigner": true
-        },
-        {
-          "name": "market",
-          "isMut": true,
-          "isSigner": false
-        },
-        {
-          "name": "bids",
-          "isMut": true,
-          "isSigner": false
-        },
-        {
-          "name": "asks",
-          "isMut": true,
-          "isSigner": false
-        },
-        {
-          "name": "eventHeap",
-          "isMut": true,
-          "isSigner": false
-        },
-        {
-          "name": "solDestination",
-          "isMut": true,
-          "isSigner": false
-        },
-        {
-          "name": "tokenProgram",
-          "isMut": false,
-          "isSigner": false
-        }
-      ],
-      "args": []
-    },
-    {
-      "name": "createOpenOrdersIndexer",
-      "docs": [
-        "Create an [`OpenOrdersIndexer`](crate::state::OpenOrdersIndexer) account."
-      ],
-      "accounts": [
-        {
-          "name": "payer",
-          "isMut": true,
-          "isSigner": true
-        },
-        {
-          "name": "owner",
-          "isMut": false,
-          "isSigner": true
-        },
-        {
-          "name": "openOrdersIndexer",
-          "isMut": true,
-          "isSigner": false
-        },
-        {
-          "name": "market",
-          "isMut": false,
-          "isSigner": false
-        },
-        {
-          "name": "systemProgram",
-          "isMut": false,
-          "isSigner": false
-        }
-      ],
-      "args": []
-    },
-    {
-      "name": "closeOpenOrdersIndexer",
-      "docs": [
-        "Close an [`OpenOrdersIndexer`](crate::state::OpenOrdersIndexer) account."
-      ],
-      "accounts": [
-        {
-          "name": "owner",
-          "isMut": false,
-          "isSigner": true
-        },
-        {
-          "name": "openOrdersIndexer",
-          "isMut": true,
-          "isSigner": false
-        },
-        {
-          "name": "solDestination",
-          "isMut": true,
-          "isSigner": false
-        },
-        {
-          "name": "tokenProgram",
-          "isMut": false,
-          "isSigner": false
-        }
-      ],
-      "args": []
-    },
-    {
-      "name": "createOpenOrdersAccount",
-      "docs": [
-        "Create an [`OpenOrdersAccount`](crate::state::OpenOrdersAccount)."
-      ],
-      "accounts": [
-        {
-          "name": "payer",
-          "isMut": true,
-          "isSigner": true
-        },
-        {
-          "name": "owner",
-          "isMut": false,
-          "isSigner": true
-        },
-        {
-          "name": "delegateAccount",
-          "isMut": false,
-          "isSigner": false,
-          "isOptional": true
-        },
-        {
-          "name": "openOrdersIndexer",
-          "isMut": true,
-          "isSigner": false
-        },
-        {
-          "name": "openOrdersAccount",
-          "isMut": true,
-          "isSigner": false
-        },
-        {
-          "name": "market",
-          "isMut": false,
-          "isSigner": false
-        },
-        {
-          "name": "systemProgram",
-          "isMut": false,
-          "isSigner": false
-        }
-      ],
-      "args": []
-    },
-    {
-      "name": "closeOpenOrdersAccount",
-      "docs": [
-        "Close an [`OpenOrdersAccount`](crate::state::OpenOrdersAccount)."
-      ],
-      "accounts": [
-        {
-          "name": "payer",
-          "isMut": true,
-          "isSigner": true
-        },
-        {
-          "name": "owner",
-          "isMut": false,
-          "isSigner": true
-        },
-        {
-          "name": "openOrdersIndexer",
-          "isMut": true,
-          "isSigner": false
-        },
-        {
-          "name": "openOrdersAccount",
-          "isMut": true,
-          "isSigner": false
-        },
-        {
-          "name": "solDestination",
-          "isMut": true,
-          "isSigner": false
-        },
-        {
-          "name": "systemProgram",
-          "isMut": false,
-          "isSigner": false
-        }
-      ],
-      "args": []
-    },
-    {
-      "name": "placeOrder",
-      "docs": [
-        "Place an order.",
-        "",
-        "Different types of orders have different effects on the order book,",
-        "as described in [`PlaceOrderType`](crate::state::PlaceOrderType).",
-        "",
-        "`price_lots` refers to the price in lots: the number of quote lots",
-        "per base lot. It is ignored for `PlaceOrderType::Market` orders.",
-        "",
-        "`expiry_timestamp` is a unix timestamp for when this order should",
-        "expire. If 0 is passed in, the order will never expire. If the time",
-        "is in the past, the instruction is skipped. Timestamps in the future",
-        "are reduced to now + 65,535s.",
-        "",
-        "`limit` determines the maximum number of orders from the book to fill,",
-        "and can be used to limit CU spent. When the limit is reached, processing",
-        "stops and the instruction succeeds."
-      ],
-      "accounts": [
-        {
-          "name": "signer",
-          "isMut": false,
-          "isSigner": true
-        },
-        {
-          "name": "openOrdersAccount",
-          "isMut": true,
-          "isSigner": false
-        },
-        {
-          "name": "openOrdersAdmin",
-          "isMut": false,
-          "isSigner": true,
-          "isOptional": true
-        },
-        {
-          "name": "userTokenAccount",
-          "isMut": true,
-          "isSigner": false
-        },
-        {
-          "name": "market",
-          "isMut": true,
-          "isSigner": false
-        },
-        {
-          "name": "bids",
-          "isMut": true,
-          "isSigner": false
-        },
-        {
-          "name": "asks",
-          "isMut": true,
-          "isSigner": false
-        },
-        {
-          "name": "eventHeap",
-          "isMut": true,
-          "isSigner": false
-        },
-        {
-          "name": "marketVault",
-          "isMut": true,
-          "isSigner": false
-        },
-        {
-          "name": "oracleA",
-          "isMut": false,
-          "isSigner": false,
-          "isOptional": true
-        },
-        {
-          "name": "oracleB",
-          "isMut": false,
-          "isSigner": false,
-          "isOptional": true
-        },
-        {
-          "name": "tokenProgram",
-          "isMut": false,
-          "isSigner": false
-        }
-      ],
-      "args": [
-        {
-          "name": "args",
-          "type": {
-            "defined": "PlaceOrderArgs"
-          }
-        }
-      ],
-      "returns": {
-        "option": "u128"
-      }
-    },
-    {
-      "name": "editOrder",
-      "docs": [
-        "Edit an order."
-      ],
-      "accounts": [
-        {
-          "name": "signer",
-          "isMut": false,
-          "isSigner": true
-        },
-        {
-          "name": "openOrdersAccount",
-          "isMut": true,
-          "isSigner": false
-        },
-        {
-          "name": "openOrdersAdmin",
-          "isMut": false,
-          "isSigner": true,
-          "isOptional": true
-        },
-        {
-          "name": "userTokenAccount",
-          "isMut": true,
-          "isSigner": false
-        },
-        {
-          "name": "market",
-          "isMut": true,
-          "isSigner": false
-        },
-        {
-          "name": "bids",
-          "isMut": true,
-          "isSigner": false
-        },
-        {
-          "name": "asks",
-          "isMut": true,
-          "isSigner": false
-        },
-        {
-          "name": "eventHeap",
-          "isMut": true,
-          "isSigner": false
-        },
-        {
-          "name": "marketVault",
-          "isMut": true,
-          "isSigner": false
-        },
-        {
-          "name": "oracleA",
-          "isMut": false,
-          "isSigner": false,
-          "isOptional": true
-        },
-        {
-          "name": "oracleB",
-          "isMut": false,
-          "isSigner": false,
-          "isOptional": true
-        },
-        {
-          "name": "tokenProgram",
-          "isMut": false,
-          "isSigner": false
-        }
-      ],
-      "args": [
-        {
-          "name": "clientOrderId",
-          "type": "u64"
-        },
-        {
-          "name": "expectedCancelSize",
-          "type": "i64"
-        },
-        {
-          "name": "placeOrder",
-          "type": {
-            "defined": "PlaceOrderArgs"
-          }
-        }
-      ],
-      "returns": {
-        "option": "u128"
-      }
-    },
-    {
-      "name": "editOrderPegged",
-      "docs": [
-        "Edit an order pegged."
-      ],
-      "accounts": [
-        {
-          "name": "signer",
-          "isMut": false,
-          "isSigner": true
-        },
-        {
-          "name": "openOrdersAccount",
-          "isMut": true,
-          "isSigner": false
-        },
-        {
-          "name": "openOrdersAdmin",
-          "isMut": false,
-          "isSigner": true,
-          "isOptional": true
-        },
-        {
-          "name": "userTokenAccount",
-          "isMut": true,
-          "isSigner": false
-        },
-        {
-          "name": "market",
-          "isMut": true,
-          "isSigner": false
-        },
-        {
-          "name": "bids",
-          "isMut": true,
-          "isSigner": false
-        },
-        {
-          "name": "asks",
-          "isMut": true,
-          "isSigner": false
-        },
-        {
-          "name": "eventHeap",
-          "isMut": true,
-          "isSigner": false
-        },
-        {
-          "name": "marketVault",
-          "isMut": true,
-          "isSigner": false
-        },
-        {
-          "name": "oracleA",
-          "isMut": false,
-          "isSigner": false,
-          "isOptional": true
-        },
-        {
-          "name": "oracleB",
-          "isMut": false,
-          "isSigner": false,
-          "isOptional": true
-        },
-        {
-          "name": "tokenProgram",
-          "isMut": false,
-          "isSigner": false
-        }
-      ],
-      "args": [
-        {
-          "name": "clientOrderId",
-          "type": "u64"
-        },
-        {
-          "name": "expectedCancelSize",
-          "type": "i64"
-        },
-        {
-          "name": "placeOrder",
-          "type": {
-            "defined": "PlaceOrderPeggedArgs"
-          }
-        }
-      ],
-      "returns": {
-        "option": "u128"
-      }
-    },
-    {
-      "name": "cancelAndPlaceOrders",
-      "docs": [
-        "Cancel orders and place multiple orders."
-      ],
-      "accounts": [
-        {
-          "name": "signer",
-          "isMut": false,
-          "isSigner": true
-        },
-        {
-          "name": "openOrdersAccount",
-          "isMut": true,
-          "isSigner": false
-        },
-        {
-          "name": "openOrdersAdmin",
-          "isMut": false,
-          "isSigner": true,
-          "isOptional": true
-        },
-        {
-          "name": "userQuoteAccount",
-          "isMut": true,
-          "isSigner": false
-        },
-        {
-          "name": "userBaseAccount",
-          "isMut": true,
-          "isSigner": false
-        },
-        {
-          "name": "market",
-          "isMut": true,
-          "isSigner": false
-        },
-        {
-          "name": "bids",
-          "isMut": true,
-          "isSigner": false
-        },
-        {
-          "name": "asks",
-          "isMut": true,
-          "isSigner": false
-        },
-        {
-          "name": "eventHeap",
-          "isMut": true,
-          "isSigner": false
-        },
-        {
-          "name": "marketQuoteVault",
-          "isMut": true,
-          "isSigner": false
-        },
-        {
-          "name": "marketBaseVault",
-          "isMut": true,
-          "isSigner": false
-        },
-        {
-          "name": "oracleA",
-          "isMut": false,
-          "isSigner": false,
-          "isOptional": true
-        },
-        {
-          "name": "oracleB",
-          "isMut": false,
-          "isSigner": false,
-          "isOptional": true
-        },
-        {
-          "name": "tokenProgram",
-          "isMut": false,
-          "isSigner": false
-        }
-      ],
-      "args": [
-        {
-          "name": "cancelClientOrdersIds",
-          "type": {
-            "vec": "u64"
-          }
-        },
-        {
-          "name": "placeOrders",
-          "type": {
-            "vec": {
-              "defined": "PlaceOrderArgs"
-            }
-          }
-        }
-      ],
-      "returns": {
-        "vec": {
-          "option": "u128"
-        }
-      }
-    },
-    {
-      "name": "placeOrderPegged",
-      "docs": [
-        "Place an oracle-peg order."
-      ],
-      "accounts": [
-        {
-          "name": "signer",
-          "isMut": false,
-          "isSigner": true
-        },
-        {
-          "name": "openOrdersAccount",
-          "isMut": true,
-          "isSigner": false
-        },
-        {
-          "name": "openOrdersAdmin",
-          "isMut": false,
-          "isSigner": true,
-          "isOptional": true
-        },
-        {
-          "name": "userTokenAccount",
-          "isMut": true,
-          "isSigner": false
-        },
-        {
-          "name": "market",
-          "isMut": true,
-          "isSigner": false
-        },
-        {
-          "name": "bids",
-          "isMut": true,
-          "isSigner": false
-        },
-        {
-          "name": "asks",
-          "isMut": true,
-          "isSigner": false
-        },
-        {
-          "name": "eventHeap",
-          "isMut": true,
-          "isSigner": false
-        },
-        {
-          "name": "marketVault",
-          "isMut": true,
-          "isSigner": false
-        },
-        {
-          "name": "oracleA",
-          "isMut": false,
-          "isSigner": false,
-          "isOptional": true
-        },
-        {
-          "name": "oracleB",
-          "isMut": false,
-          "isSigner": false,
-          "isOptional": true
-        },
-        {
-          "name": "tokenProgram",
-          "isMut": false,
-          "isSigner": false
-        }
-      ],
-      "args": [
-        {
-          "name": "args",
-          "type": {
-            "defined": "PlaceOrderPeggedArgs"
-          }
-        }
-      ],
-      "returns": {
-        "option": "u128"
-      }
-    },
-    {
-      "name": "placeTakeOrder",
-      "docs": [
-        "Place an order that shall take existing liquidity off of the book, not",
-        "add a new order off the book.",
-        "",
-        "This type of order allows for instant token settlement for the taker."
-      ],
-      "accounts": [
-        {
-          "name": "signer",
-          "isMut": true,
-          "isSigner": true
-        },
-        {
-          "name": "market",
-          "isMut": true,
-          "isSigner": false
-        },
-        {
-          "name": "marketAuthority",
-          "isMut": false,
-          "isSigner": false
-        },
-        {
-          "name": "bids",
-          "isMut": true,
-          "isSigner": false
-        },
-        {
-          "name": "asks",
-          "isMut": true,
-          "isSigner": false
-        },
-        {
-          "name": "marketBaseVault",
-          "isMut": true,
-          "isSigner": false
-        },
-        {
-          "name": "marketQuoteVault",
-          "isMut": true,
-          "isSigner": false
-        },
-        {
-          "name": "eventHeap",
-          "isMut": true,
-          "isSigner": false
-        },
-        {
-          "name": "userBaseAccount",
-          "isMut": true,
-          "isSigner": false
-        },
-        {
-          "name": "userQuoteAccount",
-          "isMut": true,
-          "isSigner": false
-        },
-        {
-          "name": "referrerAccount",
-          "isMut": true,
-          "isSigner": false,
-          "isOptional": true
-        },
-        {
-          "name": "oracleA",
-          "isMut": false,
-          "isSigner": false,
-          "isOptional": true
-        },
-        {
-          "name": "oracleB",
-          "isMut": false,
-          "isSigner": false,
-          "isOptional": true
-        },
-        {
-          "name": "tokenProgram",
-          "isMut": false,
-          "isSigner": false
-        },
-        {
-          "name": "systemProgram",
-          "isMut": false,
-          "isSigner": false
-        },
-        {
-          "name": "openOrdersAdmin",
-          "isMut": false,
-          "isSigner": true,
-          "isOptional": true
-        }
-      ],
-      "args": [
-        {
-          "name": "args",
-          "type": {
-            "defined": "PlaceTakeOrderArgs"
-          }
-        }
-      ]
-    },
-    {
-      "name": "consumeEvents",
-      "docs": [
-        "Process up to `limit` [events](crate::state::AnyEvent).",
-        "",
+  version: '0.1.0',
+  name: 'openbook_v2',
+  instructions: [
+    {
+      name: 'createMarket',
+      docs: [
+        'Create a [`Market`](crate::state::Market) for a given token pair.',
+      ],
+      accounts: [
+        {
+          name: 'market',
+          isMut: true,
+          isSigner: true,
+        },
+        {
+          name: 'marketAuthority',
+          isMut: false,
+          isSigner: false,
+        },
+        {
+          name: 'bids',
+          isMut: true,
+          isSigner: false,
+          docs: [
+            'Accounts are initialized by client,',
+            'anchor discriminator is set first when ix exits,',
+          ],
+        },
+        {
+          name: 'asks',
+          isMut: true,
+          isSigner: false,
+        },
+        {
+          name: 'eventHeap',
+          isMut: true,
+          isSigner: false,
+        },
+        {
+          name: 'payer',
+          isMut: true,
+          isSigner: true,
+        },
+        {
+          name: 'marketBaseVault',
+          isMut: false,
+          isSigner: false,
+        },
+        {
+          name: 'marketQuoteVault',
+          isMut: false,
+          isSigner: false,
+        },
+        {
+          name: 'baseMint',
+          isMut: false,
+          isSigner: false,
+        },
+        {
+          name: 'quoteMint',
+          isMut: false,
+          isSigner: false,
+        },
+        {
+          name: 'systemProgram',
+          isMut: false,
+          isSigner: false,
+        },
+        {
+          name: 'oracleA',
+          isMut: false,
+          isSigner: false,
+          isOptional: true,
+        },
+        {
+          name: 'oracleB',
+          isMut: false,
+          isSigner: false,
+          isOptional: true,
+        },
+        {
+          name: 'collectFeeAdmin',
+          isMut: false,
+          isSigner: false,
+        },
+        {
+          name: 'openOrdersAdmin',
+          isMut: false,
+          isSigner: false,
+          isOptional: true,
+        },
+        {
+          name: 'consumeEventsAdmin',
+          isMut: false,
+          isSigner: false,
+          isOptional: true,
+        },
+        {
+          name: 'closeMarketAdmin',
+          isMut: false,
+          isSigner: false,
+          isOptional: true,
+        },
+        {
+          name: 'eventAuthority',
+          isMut: false,
+          isSigner: false,
+        },
+        {
+          name: 'program',
+          isMut: false,
+          isSigner: false,
+        },
+      ],
+      args: [
+        {
+          name: 'name',
+          type: 'string',
+        },
+        {
+          name: 'oracleConfig',
+          type: {
+            defined: 'OracleConfigParams',
+          },
+        },
+        {
+          name: 'quoteLotSize',
+          type: 'i64',
+        },
+        {
+          name: 'baseLotSize',
+          type: 'i64',
+        },
+        {
+          name: 'makerFee',
+          type: 'i64',
+        },
+        {
+          name: 'takerFee',
+          type: 'i64',
+        },
+        {
+          name: 'timeExpiry',
+          type: 'i64',
+        },
+      ],
+    },
+    {
+      name: 'closeMarket',
+      docs: [
+        'Close a [`Market`](crate::state::Market) (only',
+        '[`close_market_admin`](crate::state::Market::close_market_admin)).',
+      ],
+      accounts: [
+        {
+          name: 'closeMarketAdmin',
+          isMut: false,
+          isSigner: true,
+        },
+        {
+          name: 'market',
+          isMut: true,
+          isSigner: false,
+        },
+        {
+          name: 'bids',
+          isMut: true,
+          isSigner: false,
+        },
+        {
+          name: 'asks',
+          isMut: true,
+          isSigner: false,
+        },
+        {
+          name: 'eventHeap',
+          isMut: true,
+          isSigner: false,
+        },
+        {
+          name: 'solDestination',
+          isMut: true,
+          isSigner: false,
+        },
+        {
+          name: 'tokenProgram',
+          isMut: false,
+          isSigner: false,
+        },
+      ],
+      args: [],
+    },
+    {
+      name: 'createOpenOrdersIndexer',
+      docs: [
+        'Create an [`OpenOrdersIndexer`](crate::state::OpenOrdersIndexer) account.',
+      ],
+      accounts: [
+        {
+          name: 'payer',
+          isMut: true,
+          isSigner: true,
+        },
+        {
+          name: 'owner',
+          isMut: false,
+          isSigner: true,
+        },
+        {
+          name: 'openOrdersIndexer',
+          isMut: true,
+          isSigner: false,
+        },
+        {
+          name: 'market',
+          isMut: false,
+          isSigner: false,
+        },
+        {
+          name: 'systemProgram',
+          isMut: false,
+          isSigner: false,
+        },
+      ],
+      args: [],
+    },
+    {
+      name: 'closeOpenOrdersIndexer',
+      docs: [
+        'Close an [`OpenOrdersIndexer`](crate::state::OpenOrdersIndexer) account.',
+      ],
+      accounts: [
+        {
+          name: 'owner',
+          isMut: false,
+          isSigner: true,
+        },
+        {
+          name: 'openOrdersIndexer',
+          isMut: true,
+          isSigner: false,
+        },
+        {
+          name: 'solDestination',
+          isMut: true,
+          isSigner: false,
+        },
+        {
+          name: 'tokenProgram',
+          isMut: false,
+          isSigner: false,
+        },
+      ],
+      args: [],
+    },
+    {
+      name: 'createOpenOrdersAccount',
+      docs: [
+        'Create an [`OpenOrdersAccount`](crate::state::OpenOrdersAccount).',
+      ],
+      accounts: [
+        {
+          name: 'payer',
+          isMut: true,
+          isSigner: true,
+        },
+        {
+          name: 'owner',
+          isMut: false,
+          isSigner: true,
+        },
+        {
+          name: 'delegateAccount',
+          isMut: false,
+          isSigner: false,
+          isOptional: true,
+        },
+        {
+          name: 'openOrdersIndexer',
+          isMut: true,
+          isSigner: false,
+        },
+        {
+          name: 'openOrdersAccount',
+          isMut: true,
+          isSigner: false,
+        },
+        {
+          name: 'market',
+          isMut: false,
+          isSigner: false,
+        },
+        {
+          name: 'systemProgram',
+          isMut: false,
+          isSigner: false,
+        },
+      ],
+      args: [],
+    },
+    {
+      name: 'closeOpenOrdersAccount',
+      docs: [
+        'Close an [`OpenOrdersAccount`](crate::state::OpenOrdersAccount).',
+      ],
+      accounts: [
+        {
+          name: 'payer',
+          isMut: true,
+          isSigner: true,
+        },
+        {
+          name: 'owner',
+          isMut: false,
+          isSigner: true,
+        },
+        {
+          name: 'openOrdersIndexer',
+          isMut: true,
+          isSigner: false,
+        },
+        {
+          name: 'openOrdersAccount',
+          isMut: true,
+          isSigner: false,
+        },
+        {
+          name: 'solDestination',
+          isMut: true,
+          isSigner: false,
+        },
+        {
+          name: 'systemProgram',
+          isMut: false,
+          isSigner: false,
+        },
+      ],
+      args: [],
+    },
+    {
+      name: 'placeOrder',
+      docs: [
+        'Place an order.',
+        '',
+        'Different types of orders have different effects on the order book,',
+        'as described in [`PlaceOrderType`](crate::state::PlaceOrderType).',
+        '',
+        '`price_lots` refers to the price in lots: the number of quote lots',
+        'per base lot. It is ignored for `PlaceOrderType::Market` orders.',
+        '',
+        '`expiry_timestamp` is a unix timestamp for when this order should',
+        'expire. If 0 is passed in, the order will never expire. If the time',
+        'is in the past, the instruction is skipped. Timestamps in the future',
+        'are reduced to now + 65,535s.',
+        '',
+        '`limit` determines the maximum number of orders from the book to fill,',
+        'and can be used to limit CU spent. When the limit is reached, processing',
+        'stops and the instruction succeeds.',
+      ],
+      accounts: [
+        {
+          name: 'signer',
+          isMut: false,
+          isSigner: true,
+        },
+        {
+          name: 'openOrdersAccount',
+          isMut: true,
+          isSigner: false,
+        },
+        {
+          name: 'openOrdersAdmin',
+          isMut: false,
+          isSigner: true,
+          isOptional: true,
+        },
+        {
+          name: 'userTokenAccount',
+          isMut: true,
+          isSigner: false,
+        },
+        {
+          name: 'market',
+          isMut: true,
+          isSigner: false,
+        },
+        {
+          name: 'bids',
+          isMut: true,
+          isSigner: false,
+        },
+        {
+          name: 'asks',
+          isMut: true,
+          isSigner: false,
+        },
+        {
+          name: 'eventHeap',
+          isMut: true,
+          isSigner: false,
+        },
+        {
+          name: 'marketVault',
+          isMut: true,
+          isSigner: false,
+        },
+        {
+          name: 'oracleA',
+          isMut: false,
+          isSigner: false,
+          isOptional: true,
+        },
+        {
+          name: 'oracleB',
+          isMut: false,
+          isSigner: false,
+          isOptional: true,
+        },
+        {
+          name: 'tokenProgram',
+          isMut: false,
+          isSigner: false,
+        },
+      ],
+      args: [
+        {
+          name: 'args',
+          type: {
+            defined: 'PlaceOrderArgs',
+          },
+        },
+      ],
+      returns: {
+        option: 'u128',
+      },
+    },
+    {
+      name: 'editOrder',
+      docs: ['Edit an order.'],
+      accounts: [
+        {
+          name: 'signer',
+          isMut: false,
+          isSigner: true,
+        },
+        {
+          name: 'openOrdersAccount',
+          isMut: true,
+          isSigner: false,
+        },
+        {
+          name: 'openOrdersAdmin',
+          isMut: false,
+          isSigner: true,
+          isOptional: true,
+        },
+        {
+          name: 'userTokenAccount',
+          isMut: true,
+          isSigner: false,
+        },
+        {
+          name: 'market',
+          isMut: true,
+          isSigner: false,
+        },
+        {
+          name: 'bids',
+          isMut: true,
+          isSigner: false,
+        },
+        {
+          name: 'asks',
+          isMut: true,
+          isSigner: false,
+        },
+        {
+          name: 'eventHeap',
+          isMut: true,
+          isSigner: false,
+        },
+        {
+          name: 'marketVault',
+          isMut: true,
+          isSigner: false,
+        },
+        {
+          name: 'oracleA',
+          isMut: false,
+          isSigner: false,
+          isOptional: true,
+        },
+        {
+          name: 'oracleB',
+          isMut: false,
+          isSigner: false,
+          isOptional: true,
+        },
+        {
+          name: 'tokenProgram',
+          isMut: false,
+          isSigner: false,
+        },
+      ],
+      args: [
+        {
+          name: 'clientOrderId',
+          type: 'u64',
+        },
+        {
+          name: 'expectedCancelSize',
+          type: 'i64',
+        },
+        {
+          name: 'placeOrder',
+          type: {
+            defined: 'PlaceOrderArgs',
+          },
+        },
+      ],
+      returns: {
+        option: 'u128',
+      },
+    },
+    {
+      name: 'editOrderPegged',
+      docs: ['Edit an order pegged.'],
+      accounts: [
+        {
+          name: 'signer',
+          isMut: false,
+          isSigner: true,
+        },
+        {
+          name: 'openOrdersAccount',
+          isMut: true,
+          isSigner: false,
+        },
+        {
+          name: 'openOrdersAdmin',
+          isMut: false,
+          isSigner: true,
+          isOptional: true,
+        },
+        {
+          name: 'userTokenAccount',
+          isMut: true,
+          isSigner: false,
+        },
+        {
+          name: 'market',
+          isMut: true,
+          isSigner: false,
+        },
+        {
+          name: 'bids',
+          isMut: true,
+          isSigner: false,
+        },
+        {
+          name: 'asks',
+          isMut: true,
+          isSigner: false,
+        },
+        {
+          name: 'eventHeap',
+          isMut: true,
+          isSigner: false,
+        },
+        {
+          name: 'marketVault',
+          isMut: true,
+          isSigner: false,
+        },
+        {
+          name: 'oracleA',
+          isMut: false,
+          isSigner: false,
+          isOptional: true,
+        },
+        {
+          name: 'oracleB',
+          isMut: false,
+          isSigner: false,
+          isOptional: true,
+        },
+        {
+          name: 'tokenProgram',
+          isMut: false,
+          isSigner: false,
+        },
+      ],
+      args: [
+        {
+          name: 'clientOrderId',
+          type: 'u64',
+        },
+        {
+          name: 'expectedCancelSize',
+          type: 'i64',
+        },
+        {
+          name: 'placeOrder',
+          type: {
+            defined: 'PlaceOrderPeggedArgs',
+          },
+        },
+      ],
+      returns: {
+        option: 'u128',
+      },
+    },
+    {
+      name: 'cancelAndPlaceOrders',
+      docs: ['Cancel orders and place multiple orders.'],
+      accounts: [
+        {
+          name: 'signer',
+          isMut: false,
+          isSigner: true,
+        },
+        {
+          name: 'openOrdersAccount',
+          isMut: true,
+          isSigner: false,
+        },
+        {
+          name: 'openOrdersAdmin',
+          isMut: false,
+          isSigner: true,
+          isOptional: true,
+        },
+        {
+          name: 'userQuoteAccount',
+          isMut: true,
+          isSigner: false,
+        },
+        {
+          name: 'userBaseAccount',
+          isMut: true,
+          isSigner: false,
+        },
+        {
+          name: 'market',
+          isMut: true,
+          isSigner: false,
+        },
+        {
+          name: 'bids',
+          isMut: true,
+          isSigner: false,
+        },
+        {
+          name: 'asks',
+          isMut: true,
+          isSigner: false,
+        },
+        {
+          name: 'eventHeap',
+          isMut: true,
+          isSigner: false,
+        },
+        {
+          name: 'marketQuoteVault',
+          isMut: true,
+          isSigner: false,
+        },
+        {
+          name: 'marketBaseVault',
+          isMut: true,
+          isSigner: false,
+        },
+        {
+          name: 'oracleA',
+          isMut: false,
+          isSigner: false,
+          isOptional: true,
+        },
+        {
+          name: 'oracleB',
+          isMut: false,
+          isSigner: false,
+          isOptional: true,
+        },
+        {
+          name: 'tokenProgram',
+          isMut: false,
+          isSigner: false,
+        },
+      ],
+      args: [
+        {
+          name: 'cancelClientOrdersIds',
+          type: {
+            vec: 'u64',
+          },
+        },
+        {
+          name: 'placeOrders',
+          type: {
+            vec: {
+              defined: 'PlaceOrderArgs',
+            },
+          },
+        },
+      ],
+      returns: {
+        vec: {
+          option: 'u128',
+        },
+      },
+    },
+    {
+      name: 'placeOrderPegged',
+      docs: ['Place an oracle-peg order.'],
+      accounts: [
+        {
+          name: 'signer',
+          isMut: false,
+          isSigner: true,
+        },
+        {
+          name: 'openOrdersAccount',
+          isMut: true,
+          isSigner: false,
+        },
+        {
+          name: 'openOrdersAdmin',
+          isMut: false,
+          isSigner: true,
+          isOptional: true,
+        },
+        {
+          name: 'userTokenAccount',
+          isMut: true,
+          isSigner: false,
+        },
+        {
+          name: 'market',
+          isMut: true,
+          isSigner: false,
+        },
+        {
+          name: 'bids',
+          isMut: true,
+          isSigner: false,
+        },
+        {
+          name: 'asks',
+          isMut: true,
+          isSigner: false,
+        },
+        {
+          name: 'eventHeap',
+          isMut: true,
+          isSigner: false,
+        },
+        {
+          name: 'marketVault',
+          isMut: true,
+          isSigner: false,
+        },
+        {
+          name: 'oracleA',
+          isMut: false,
+          isSigner: false,
+          isOptional: true,
+        },
+        {
+          name: 'oracleB',
+          isMut: false,
+          isSigner: false,
+          isOptional: true,
+        },
+        {
+          name: 'tokenProgram',
+          isMut: false,
+          isSigner: false,
+        },
+      ],
+      args: [
+        {
+          name: 'args',
+          type: {
+            defined: 'PlaceOrderPeggedArgs',
+          },
+        },
+      ],
+      returns: {
+        option: 'u128',
+      },
+    },
+    {
+      name: 'placeTakeOrder',
+      docs: [
+        'Place an order that shall take existing liquidity off of the book, not',
+        'add a new order off the book.',
+        '',
+        'This type of order allows for instant token settlement for the taker.',
+      ],
+      accounts: [
+        {
+          name: 'signer',
+          isMut: true,
+          isSigner: true,
+        },
+        {
+          name: 'market',
+          isMut: true,
+          isSigner: false,
+        },
+        {
+          name: 'marketAuthority',
+          isMut: false,
+          isSigner: false,
+        },
+        {
+          name: 'bids',
+          isMut: true,
+          isSigner: false,
+        },
+        {
+          name: 'asks',
+          isMut: true,
+          isSigner: false,
+        },
+        {
+          name: 'marketBaseVault',
+          isMut: true,
+          isSigner: false,
+        },
+        {
+          name: 'marketQuoteVault',
+          isMut: true,
+          isSigner: false,
+        },
+        {
+          name: 'eventHeap',
+          isMut: true,
+          isSigner: false,
+        },
+        {
+          name: 'userBaseAccount',
+          isMut: true,
+          isSigner: false,
+        },
+        {
+          name: 'userQuoteAccount',
+          isMut: true,
+          isSigner: false,
+        },
+        {
+          name: 'referrerAccount',
+          isMut: true,
+          isSigner: false,
+          isOptional: true,
+        },
+        {
+          name: 'oracleA',
+          isMut: false,
+          isSigner: false,
+          isOptional: true,
+        },
+        {
+          name: 'oracleB',
+          isMut: false,
+          isSigner: false,
+          isOptional: true,
+        },
+        {
+          name: 'tokenProgram',
+          isMut: false,
+          isSigner: false,
+        },
+        {
+          name: 'systemProgram',
+          isMut: false,
+          isSigner: false,
+        },
+        {
+          name: 'openOrdersAdmin',
+          isMut: false,
+          isSigner: true,
+          isOptional: true,
+        },
+      ],
+      args: [
+        {
+          name: 'args',
+          type: {
+            defined: 'PlaceTakeOrderArgs',
+          },
+        },
+      ],
+    },
+    {
+      name: 'consumeEvents',
+      docs: [
+        'Process up to `limit` [events](crate::state::AnyEvent).',
+        '',
         "When a user places a 'take' order, they do not know beforehand which",
         "market maker will have placed the 'make' order that they get executed",
         "against. This prevents them from passing in a market maker's",
-        "[`OpenOrdersAccount`](crate::state::OpenOrdersAccount), which is needed",
-        "to credit/debit the relevant tokens to/from the maker. As such, Openbook",
+        '[`OpenOrdersAccount`](crate::state::OpenOrdersAccount), which is needed',
+        'to credit/debit the relevant tokens to/from the maker. As such, Openbook',
         "uses a 'crank' system, where `place_order` only emits events, and",
-        "`consume_events` handles token settlement.",
-        "",
-        "Currently, there are two types of events: [`FillEvent`](crate::state::FillEvent)s",
-        "and [`OutEvent`](crate::state::OutEvent)s.",
-        "",
-        "A `FillEvent` is emitted when an order is filled, and it is handled by",
-        "debiting whatever the taker is selling from the taker and crediting",
-        "it to the maker, and debiting whatever the taker is buying from the",
-        "maker and crediting it to the taker. Note that *no tokens are moved*,",
+        '`consume_events` handles token settlement.',
+        '',
+        'Currently, there are two types of events: [`FillEvent`](crate::state::FillEvent)s',
+        'and [`OutEvent`](crate::state::OutEvent)s.',
+        '',
+        'A `FillEvent` is emitted when an order is filled, and it is handled by',
+        'debiting whatever the taker is selling from the taker and crediting',
+        'it to the maker, and debiting whatever the taker is buying from the',
+        'maker and crediting it to the taker. Note that *no tokens are moved*,',
         "these are just debits and credits to each party's [`Position`](crate::state::Position).",
-        "",
-        "An `OutEvent` is emitted when a limit order needs to be removed from",
-        "the book during a `place_order` invocation, and it is handled by",
-        "crediting whatever the maker would have sold (quote token in a bid,",
-        "base token in an ask) back to the maker."
-      ],
-      "accounts": [
-        {
-          "name": "consumeEventsAdmin",
-          "isMut": false,
-          "isSigner": true,
-          "isOptional": true
-        },
-        {
-          "name": "market",
-          "isMut": true,
-          "isSigner": false
-        },
-        {
-          "name": "eventHeap",
-          "isMut": true,
-          "isSigner": false
-        }
-      ],
-      "args": [
-        {
-          "name": "limit",
-          "type": "u64"
-        }
-      ]
-    },
-    {
-      "name": "consumeGivenEvents",
-      "docs": [
-        "Process the [events](crate::state::AnyEvent) at the given positions."
-      ],
-      "accounts": [
-        {
-          "name": "consumeEventsAdmin",
-          "isMut": false,
-          "isSigner": true,
-          "isOptional": true
-        },
-        {
-          "name": "market",
-          "isMut": true,
-          "isSigner": false
-        },
-        {
-          "name": "eventHeap",
-          "isMut": true,
-          "isSigner": false
-        }
-      ],
-      "args": [
-        {
-          "name": "slots",
-          "type": {
-            "vec": "u64"
-          }
-        }
-      ]
-    },
-    {
-      "name": "cancelOrder",
-      "docs": [
-        "Cancel an order by its `order_id`.",
-        "",
+        '',
+        'An `OutEvent` is emitted when a limit order needs to be removed from',
+        'the book during a `place_order` invocation, and it is handled by',
+        'crediting whatever the maker would have sold (quote token in a bid,',
+        'base token in an ask) back to the maker.',
+      ],
+      accounts: [
+        {
+          name: 'consumeEventsAdmin',
+          isMut: false,
+          isSigner: true,
+          isOptional: true,
+        },
+        {
+          name: 'market',
+          isMut: true,
+          isSigner: false,
+        },
+        {
+          name: 'eventHeap',
+          isMut: true,
+          isSigner: false,
+        },
+      ],
+      args: [
+        {
+          name: 'limit',
+          type: 'u64',
+        },
+      ],
+    },
+    {
+      name: 'consumeGivenEvents',
+      docs: [
+        'Process the [events](crate::state::AnyEvent) at the given positions.',
+      ],
+      accounts: [
+        {
+          name: 'consumeEventsAdmin',
+          isMut: false,
+          isSigner: true,
+          isOptional: true,
+        },
+        {
+          name: 'market',
+          isMut: true,
+          isSigner: false,
+        },
+        {
+          name: 'eventHeap',
+          isMut: true,
+          isSigner: false,
+        },
+      ],
+      args: [
+        {
+          name: 'slots',
+          type: {
+            vec: 'u64',
+          },
+        },
+      ],
+    },
+    {
+      name: 'cancelOrder',
+      docs: [
+        'Cancel an order by its `order_id`.',
+        '',
         "Note that this doesn't emit an [`OutEvent`](crate::state::OutEvent) because a",
-        "maker knows that they will be passing in their own [`OpenOrdersAccount`](crate::state::OpenOrdersAccount)."
-      ],
-      "accounts": [
-        {
-          "name": "signer",
-          "isMut": false,
-          "isSigner": true
-        },
-        {
-          "name": "openOrdersAccount",
-          "isMut": true,
-          "isSigner": false
-        },
-        {
-          "name": "market",
-          "isMut": false,
-          "isSigner": false
-        },
-        {
-          "name": "bids",
-          "isMut": true,
-          "isSigner": false
-        },
-        {
-          "name": "asks",
-          "isMut": true,
-          "isSigner": false
-        }
-      ],
-      "args": [
-        {
-          "name": "orderId",
-          "type": "u128"
-        }
-      ]
-    },
-    {
-      "name": "cancelOrderByClientOrderId",
-      "docs": [
-        "Cancel an order by its `client_order_id`.",
-        "",
+        'maker knows that they will be passing in their own [`OpenOrdersAccount`](crate::state::OpenOrdersAccount).',
+      ],
+      accounts: [
+        {
+          name: 'signer',
+          isMut: false,
+          isSigner: true,
+        },
+        {
+          name: 'openOrdersAccount',
+          isMut: true,
+          isSigner: false,
+        },
+        {
+          name: 'market',
+          isMut: false,
+          isSigner: false,
+        },
+        {
+          name: 'bids',
+          isMut: true,
+          isSigner: false,
+        },
+        {
+          name: 'asks',
+          isMut: true,
+          isSigner: false,
+        },
+      ],
+      args: [
+        {
+          name: 'orderId',
+          type: 'u128',
+        },
+      ],
+    },
+    {
+      name: 'cancelOrderByClientOrderId',
+      docs: [
+        'Cancel an order by its `client_order_id`.',
+        '',
         "Note that this doesn't emit an [`OutEvent`](crate::state::OutEvent) because a",
-        "maker knows that they will be passing in their own [`OpenOrdersAccount`](crate::state::OpenOrdersAccount)."
-      ],
-      "accounts": [
-        {
-          "name": "signer",
-          "isMut": false,
-          "isSigner": true
-        },
-        {
-          "name": "openOrdersAccount",
-          "isMut": true,
-          "isSigner": false
-        },
-        {
-          "name": "market",
-          "isMut": false,
-          "isSigner": false
-        },
-        {
-          "name": "bids",
-          "isMut": true,
-          "isSigner": false
-        },
-        {
-          "name": "asks",
-          "isMut": true,
-          "isSigner": false
-        }
-      ],
-      "args": [
-        {
-          "name": "clientOrderId",
-          "type": "u64"
-        }
-      ],
-      "returns": "i64"
-    },
-    {
-      "name": "cancelAllOrders",
-      "docs": [
-        "Cancel up to `limit` orders, optionally filtering by side"
-      ],
-      "accounts": [
-        {
-          "name": "signer",
-          "isMut": false,
-          "isSigner": true
-        },
-        {
-          "name": "openOrdersAccount",
-          "isMut": true,
-          "isSigner": false
-        },
-        {
-          "name": "market",
-          "isMut": false,
-          "isSigner": false
-        },
-        {
-          "name": "bids",
-          "isMut": true,
-          "isSigner": false
-        },
-        {
-          "name": "asks",
-          "isMut": true,
-          "isSigner": false
-        }
-      ],
-      "args": [
-        {
-          "name": "sideOption",
-          "type": {
-            "option": {
-              "defined": "Side"
-            }
-          }
-        },
-        {
-          "name": "limit",
-          "type": "u8"
-        }
-      ]
-    },
-    {
-      "name": "deposit",
-      "docs": [
+        'maker knows that they will be passing in their own [`OpenOrdersAccount`](crate::state::OpenOrdersAccount).',
+      ],
+      accounts: [
+        {
+          name: 'signer',
+          isMut: false,
+          isSigner: true,
+        },
+        {
+          name: 'openOrdersAccount',
+          isMut: true,
+          isSigner: false,
+        },
+        {
+          name: 'market',
+          isMut: false,
+          isSigner: false,
+        },
+        {
+          name: 'bids',
+          isMut: true,
+          isSigner: false,
+        },
+        {
+          name: 'asks',
+          isMut: true,
+          isSigner: false,
+        },
+      ],
+      args: [
+        {
+          name: 'clientOrderId',
+          type: 'u64',
+        },
+      ],
+      returns: 'i64',
+    },
+    {
+      name: 'cancelAllOrders',
+      docs: ['Cancel up to `limit` orders, optionally filtering by side'],
+      accounts: [
+        {
+          name: 'signer',
+          isMut: false,
+          isSigner: true,
+        },
+        {
+          name: 'openOrdersAccount',
+          isMut: true,
+          isSigner: false,
+        },
+        {
+          name: 'market',
+          isMut: false,
+          isSigner: false,
+        },
+        {
+          name: 'bids',
+          isMut: true,
+          isSigner: false,
+        },
+        {
+          name: 'asks',
+          isMut: true,
+          isSigner: false,
+        },
+      ],
+      args: [
+        {
+          name: 'sideOption',
+          type: {
+            option: {
+              defined: 'Side',
+            },
+          },
+        },
+        {
+          name: 'limit',
+          type: 'u8',
+        },
+      ],
+    },
+    {
+      name: 'deposit',
+      docs: [
         "Deposit a certain amount of `base` and `quote` lamports into one's",
-        "[`Position`](crate::state::Position).",
-        "",
-        "Makers might wish to `deposit`, rather than have actual tokens moved for",
-        "each trade, in order to reduce CUs."
-      ],
-      "accounts": [
-        {
-          "name": "owner",
-          "isMut": false,
-          "isSigner": true
-        },
-        {
-          "name": "userBaseAccount",
-          "isMut": true,
-          "isSigner": false
-        },
-        {
-          "name": "userQuoteAccount",
-          "isMut": true,
-          "isSigner": false
-        },
-        {
-          "name": "openOrdersAccount",
-          "isMut": true,
-          "isSigner": false
-        },
-        {
-          "name": "market",
-          "isMut": true,
-          "isSigner": false
-        },
-        {
-          "name": "marketBaseVault",
-          "isMut": true,
-          "isSigner": false
-        },
-        {
-          "name": "marketQuoteVault",
-          "isMut": true,
-          "isSigner": false
-        },
-        {
-          "name": "baseTokenProgram",
-          "isMut": false,
-          "isSigner": false
-        },
-        {
-          "name": "quoteTokenProgram",
-          "isMut": false,
-          "isSigner": false
-        }
-      ],
-      "args": [
-        {
-          "name": "baseAmount",
-          "type": "u64"
-        },
-        {
-          "name": "quoteAmount",
-          "type": "u64"
-        }
-      ]
-    },
-    {
-      "name": "refill",
-      "docs": [
-        "Refill a certain amount of `base` and `quote` lamports. The amount being passed is the",
-        "total lamports that the [`Position`](crate::state::Position) will have.",
-        "",
-        "Makers might wish to `refill`, rather than have actual tokens moved for",
-        "each trade, in order to reduce CUs."
-      ],
-      "accounts": [
-        {
-          "name": "owner",
-          "isMut": false,
-          "isSigner": true
-        },
-        {
-          "name": "userBaseAccount",
-          "isMut": true,
-          "isSigner": false
-        },
-        {
-          "name": "userQuoteAccount",
-          "isMut": true,
-          "isSigner": false
-        },
-        {
-          "name": "openOrdersAccount",
-          "isMut": true,
-          "isSigner": false
-        },
-        {
-          "name": "market",
-          "isMut": true,
-          "isSigner": false
-        },
-        {
-          "name": "marketBaseVault",
-          "isMut": true,
-          "isSigner": false
-        },
-        {
-          "name": "marketQuoteVault",
-          "isMut": true,
-          "isSigner": false
-        },
-        {
-          "name": "baseTokenProgram",
-          "isMut": false,
-          "isSigner": false
-        },
-        {
-          "name": "quoteTokenProgram",
-          "isMut": false,
-          "isSigner": false
-        }
-      ],
-      "args": [
-        {
-          "name": "baseAmount",
-          "type": "u64"
-        },
-        {
-          "name": "quoteAmount",
-          "type": "u64"
-        }
-      ]
-    },
-    {
-      "name": "settleFunds",
-      "docs": [
-        "Withdraw any available tokens."
-      ],
-      "accounts": [
-        {
-          "name": "owner",
-          "isMut": true,
-          "isSigner": true
-        },
-        {
-          "name": "openOrdersAccount",
-          "isMut": true,
-          "isSigner": false
-        },
-        {
-          "name": "market",
-          "isMut": true,
-          "isSigner": false
-        },
-        {
-          "name": "marketAuthority",
-          "isMut": false,
-          "isSigner": false
-        },
-        {
-          "name": "marketBaseVault",
-          "isMut": true,
-          "isSigner": false
-        },
-        {
-          "name": "marketQuoteVault",
-          "isMut": true,
-          "isSigner": false
-        },
-        {
-          "name": "userBaseAccount",
-          "isMut": true,
-          "isSigner": false
-        },
-        {
-          "name": "userQuoteAccount",
-          "isMut": true,
-          "isSigner": false
-        },
-        {
-          "name": "referrerAccount",
-          "isMut": true,
-          "isSigner": false,
-          "isOptional": true
-        },
-        {
-          "name": "baseTokenProgram",
-          "isMut": false,
-          "isSigner": false
-        },
-        {
-          "name": "quoteTokenProgram",
-          "isMut": false,
-          "isSigner": false
-        },
-        {
-          "name": "systemProgram",
-          "isMut": false,
-          "isSigner": false
-        }
-      ],
-      "args": []
-    },
-    {
-      "name": "settleFundsExpired",
-      "docs": [
-        "Withdraw any available tokens when the market is expired (only",
-        "[`close_market_admin`](crate::state::Market::close_market_admin))."
-      ],
-      "accounts": [
-        {
-          "name": "closeMarketAdmin",
-          "isMut": false,
-          "isSigner": true
-        },
-        {
-          "name": "payer",
-          "isMut": true,
-          "isSigner": true
-        },
-        {
-          "name": "openOrdersAccount",
-          "isMut": true,
-          "isSigner": false
-        },
-        {
-          "name": "market",
-          "isMut": true,
-          "isSigner": false
-        },
-        {
-          "name": "marketAuthority",
-          "isMut": false,
-          "isSigner": false
-        },
-        {
-          "name": "marketBaseVault",
-          "isMut": true,
-          "isSigner": false
-        },
-        {
-          "name": "marketQuoteVault",
-          "isMut": true,
-          "isSigner": false
-        },
-        {
-          "name": "userBaseAccount",
-          "isMut": true,
-          "isSigner": false
-        },
-        {
-          "name": "userQuoteAccount",
-          "isMut": true,
-          "isSigner": false
-        },
-        {
-          "name": "referrerAccount",
-          "isMut": true,
-          "isSigner": false,
-          "isOptional": true
-        },
-        {
-          "name": "baseTokenProgram",
-          "isMut": false,
-          "isSigner": false
-        },
-        {
-          "name": "quoteTokenProgram",
-          "isMut": false,
-          "isSigner": false
-        },
-        {
-          "name": "systemProgram",
-          "isMut": false,
-          "isSigner": false
-        }
-      ],
-      "args": []
-    },
-    {
-      "name": "sweepFees",
-      "docs": [
-        "Sweep fees, as a [`Market`](crate::state::Market)'s admin."
-      ],
-      "accounts": [
-        {
-          "name": "collectFeeAdmin",
-          "isMut": false,
-          "isSigner": true
-        },
-        {
-          "name": "market",
-          "isMut": true,
-          "isSigner": false
-        },
-        {
-          "name": "marketAuthority",
-          "isMut": false,
-          "isSigner": false
-        },
-        {
-          "name": "marketQuoteVault",
-          "isMut": true,
-          "isSigner": false
-        },
-        {
-          "name": "tokenReceiverAccount",
-          "isMut": true,
-          "isSigner": false
-        },
-        {
-          "name": "tokenProgram",
-          "isMut": false,
-          "isSigner": false
-        }
-      ],
-      "args": []
-    },
-    {
-      "name": "setDelegate",
-      "docs": [
-        "Update the [`delegate`](crate::state::OpenOrdersAccount::delegate) of an open orders account."
-      ],
-      "accounts": [
-        {
-          "name": "owner",
-          "isMut": true,
-          "isSigner": true
-        },
-        {
-          "name": "openOrdersAccount",
-          "isMut": true,
-          "isSigner": false
-        },
-        {
-          "name": "delegateAccount",
-          "isMut": false,
-          "isSigner": false,
-          "isOptional": true
-        }
-      ],
-      "args": []
-    },
-    {
-      "name": "setMarketExpired",
-      "docs": [
-        "Set market to expired before pruning orders and closing the market (only",
-        "[`close_market_admin`](crate::state::Market::close_market_admin))."
-      ],
-      "accounts": [
-        {
-          "name": "closeMarketAdmin",
-          "isMut": false,
-          "isSigner": true
-        },
-        {
-          "name": "market",
-          "isMut": true,
-          "isSigner": false
-        }
-      ],
-      "args": []
-    },
-    {
-      "name": "pruneOrders",
-      "docs": [
-        "Remove orders from the book when the market is expired (only",
-        "[`close_market_admin`](crate::state::Market::close_market_admin))."
-      ],
-      "accounts": [
-        {
-          "name": "closeMarketAdmin",
-          "isMut": false,
-          "isSigner": true
-        },
-        {
-          "name": "openOrdersAccount",
-          "isMut": true,
-          "isSigner": false
-        },
-        {
-          "name": "market",
-          "isMut": false,
-          "isSigner": false
-        },
-        {
-          "name": "bids",
-          "isMut": true,
-          "isSigner": false
-        },
-        {
-          "name": "asks",
-          "isMut": true,
-          "isSigner": false
-        }
-      ],
-      "args": [
-        {
-          "name": "limit",
-          "type": "u8"
-        }
-      ]
-    },
-    {
-      "name": "stubOracleCreate",
-      "accounts": [
-        {
-          "name": "payer",
-          "isMut": true,
-          "isSigner": true
-        },
-        {
-          "name": "owner",
-          "isMut": false,
-          "isSigner": true
-        },
-        {
-          "name": "oracle",
-          "isMut": true,
-          "isSigner": false
-        },
-        {
-          "name": "mint",
-          "isMut": false,
-          "isSigner": false
-        },
-        {
-          "name": "systemProgram",
-          "isMut": false,
-          "isSigner": false
-        }
-      ],
-      "args": [
-        {
-          "name": "price",
-<<<<<<< HEAD
-          "type": "f64"
-=======
-          "type": {
-            "defined": "I80F48"
-          }
->>>>>>> 52926c8e
-        }
-      ]
-    },
-    {
-      "name": "stubOracleClose",
-      "accounts": [
-        {
-          "name": "owner",
-          "isMut": false,
-          "isSigner": true
-        },
-        {
-          "name": "oracle",
-          "isMut": true,
-          "isSigner": false
-        },
-        {
-          "name": "solDestination",
-          "isMut": true,
-          "isSigner": false
-        },
-        {
-          "name": "tokenProgram",
-          "isMut": false,
-          "isSigner": false
-        }
-      ],
-      "args": []
-    },
-    {
-      "name": "stubOracleSet",
-      "accounts": [
-        {
-          "name": "owner",
-          "isMut": false,
-          "isSigner": true
-        },
-        {
-          "name": "oracle",
-          "isMut": true,
-          "isSigner": false
-        }
-      ],
-      "args": [
-        {
-          "name": "price",
-<<<<<<< HEAD
-          "type": "f64"
-=======
-          "type": {
-            "defined": "I80F48"
-          }
->>>>>>> 52926c8e
-        }
-      ]
-    }
+        '[`Position`](crate::state::Position).',
+        '',
+        'Makers might wish to `deposit`, rather than have actual tokens moved for',
+        'each trade, in order to reduce CUs.',
+      ],
+      accounts: [
+        {
+          name: 'owner',
+          isMut: false,
+          isSigner: true,
+        },
+        {
+          name: 'userBaseAccount',
+          isMut: true,
+          isSigner: false,
+        },
+        {
+          name: 'userQuoteAccount',
+          isMut: true,
+          isSigner: false,
+        },
+        {
+          name: 'openOrdersAccount',
+          isMut: true,
+          isSigner: false,
+        },
+        {
+          name: 'market',
+          isMut: true,
+          isSigner: false,
+        },
+        {
+          name: 'marketBaseVault',
+          isMut: true,
+          isSigner: false,
+        },
+        {
+          name: 'marketQuoteVault',
+          isMut: true,
+          isSigner: false,
+        },
+        {
+          name: 'tokenProgram',
+          isMut: false,
+          isSigner: false,
+        },
+      ],
+      args: [
+        {
+          name: 'baseAmount',
+          type: 'u64',
+        },
+        {
+          name: 'quoteAmount',
+          type: 'u64',
+        },
+      ],
+    },
+    {
+      name: 'refill',
+      docs: [
+        'Refill a certain amount of `base` and `quote` lamports. The amount being passed is the',
+        'total lamports that the [`Position`](crate::state::Position) will have.',
+        '',
+        'Makers might wish to `refill`, rather than have actual tokens moved for',
+        'each trade, in order to reduce CUs.',
+      ],
+      accounts: [
+        {
+          name: 'owner',
+          isMut: false,
+          isSigner: true,
+        },
+        {
+          name: 'userBaseAccount',
+          isMut: true,
+          isSigner: false,
+        },
+        {
+          name: 'userQuoteAccount',
+          isMut: true,
+          isSigner: false,
+        },
+        {
+          name: 'openOrdersAccount',
+          isMut: true,
+          isSigner: false,
+        },
+        {
+          name: 'market',
+          isMut: true,
+          isSigner: false,
+        },
+        {
+          name: 'marketBaseVault',
+          isMut: true,
+          isSigner: false,
+        },
+        {
+          name: 'marketQuoteVault',
+          isMut: true,
+          isSigner: false,
+        },
+        {
+          name: 'tokenProgram',
+          isMut: false,
+          isSigner: false,
+        },
+      ],
+      args: [
+        {
+          name: 'baseAmount',
+          type: 'u64',
+        },
+        {
+          name: 'quoteAmount',
+          type: 'u64',
+        },
+      ],
+    },
+    {
+      name: 'settleFunds',
+      docs: ['Withdraw any available tokens.'],
+      accounts: [
+        {
+          name: 'owner',
+          isMut: true,
+          isSigner: true,
+        },
+        {
+          name: 'openOrdersAccount',
+          isMut: true,
+          isSigner: false,
+        },
+        {
+          name: 'market',
+          isMut: true,
+          isSigner: false,
+        },
+        {
+          name: 'marketAuthority',
+          isMut: false,
+          isSigner: false,
+        },
+        {
+          name: 'marketBaseVault',
+          isMut: true,
+          isSigner: false,
+        },
+        {
+          name: 'marketQuoteVault',
+          isMut: true,
+          isSigner: false,
+        },
+        {
+          name: 'userBaseAccount',
+          isMut: true,
+          isSigner: false,
+        },
+        {
+          name: 'userQuoteAccount',
+          isMut: true,
+          isSigner: false,
+        },
+        {
+          name: 'referrerAccount',
+          isMut: true,
+          isSigner: false,
+          isOptional: true,
+        },
+        {
+          name: 'tokenProgram',
+          isMut: false,
+          isSigner: false,
+        },
+        {
+          name: 'systemProgram',
+          isMut: false,
+          isSigner: false,
+        },
+      ],
+      args: [],
+    },
+    {
+      name: 'settleFundsExpired',
+      docs: [
+        'Withdraw any available tokens when the market is expired (only',
+        '[`close_market_admin`](crate::state::Market::close_market_admin)).',
+      ],
+      accounts: [
+        {
+          name: 'closeMarketAdmin',
+          isMut: false,
+          isSigner: true,
+        },
+        {
+          name: 'payer',
+          isMut: true,
+          isSigner: true,
+        },
+        {
+          name: 'openOrdersAccount',
+          isMut: true,
+          isSigner: false,
+        },
+        {
+          name: 'market',
+          isMut: true,
+          isSigner: false,
+        },
+        {
+          name: 'marketAuthority',
+          isMut: false,
+          isSigner: false,
+        },
+        {
+          name: 'marketBaseVault',
+          isMut: true,
+          isSigner: false,
+        },
+        {
+          name: 'marketQuoteVault',
+          isMut: true,
+          isSigner: false,
+        },
+        {
+          name: 'userBaseAccount',
+          isMut: true,
+          isSigner: false,
+        },
+        {
+          name: 'userQuoteAccount',
+          isMut: true,
+          isSigner: false,
+        },
+        {
+          name: 'referrerAccount',
+          isMut: true,
+          isSigner: false,
+          isOptional: true,
+        },
+        {
+          name: 'tokenProgram',
+          isMut: false,
+          isSigner: false,
+        },
+        {
+          name: 'systemProgram',
+          isMut: false,
+          isSigner: false,
+        },
+      ],
+      args: [],
+    },
+    {
+      name: 'sweepFees',
+      docs: ["Sweep fees, as a [`Market`](crate::state::Market)'s admin."],
+      accounts: [
+        {
+          name: 'collectFeeAdmin',
+          isMut: false,
+          isSigner: true,
+        },
+        {
+          name: 'market',
+          isMut: true,
+          isSigner: false,
+        },
+        {
+          name: 'marketAuthority',
+          isMut: false,
+          isSigner: false,
+        },
+        {
+          name: 'marketQuoteVault',
+          isMut: true,
+          isSigner: false,
+        },
+        {
+          name: 'tokenReceiverAccount',
+          isMut: true,
+          isSigner: false,
+        },
+        {
+          name: 'tokenProgram',
+          isMut: false,
+          isSigner: false,
+        },
+      ],
+      args: [],
+    },
+    {
+      name: 'setDelegate',
+      docs: [
+        'Update the [`delegate`](crate::state::OpenOrdersAccount::delegate) of an open orders account.',
+      ],
+      accounts: [
+        {
+          name: 'owner',
+          isMut: true,
+          isSigner: true,
+        },
+        {
+          name: 'openOrdersAccount',
+          isMut: true,
+          isSigner: false,
+        },
+        {
+          name: 'delegateAccount',
+          isMut: false,
+          isSigner: false,
+          isOptional: true,
+        },
+      ],
+      args: [],
+    },
+    {
+      name: 'setMarketExpired',
+      docs: [
+        'Set market to expired before pruning orders and closing the market (only',
+        '[`close_market_admin`](crate::state::Market::close_market_admin)).',
+      ],
+      accounts: [
+        {
+          name: 'closeMarketAdmin',
+          isMut: false,
+          isSigner: true,
+        },
+        {
+          name: 'market',
+          isMut: true,
+          isSigner: false,
+        },
+      ],
+      args: [],
+    },
+    {
+      name: 'pruneOrders',
+      docs: [
+        'Remove orders from the book when the market is expired (only',
+        '[`close_market_admin`](crate::state::Market::close_market_admin)).',
+      ],
+      accounts: [
+        {
+          name: 'closeMarketAdmin',
+          isMut: false,
+          isSigner: true,
+        },
+        {
+          name: 'openOrdersAccount',
+          isMut: true,
+          isSigner: false,
+        },
+        {
+          name: 'market',
+          isMut: false,
+          isSigner: false,
+        },
+        {
+          name: 'bids',
+          isMut: true,
+          isSigner: false,
+        },
+        {
+          name: 'asks',
+          isMut: true,
+          isSigner: false,
+        },
+      ],
+      args: [
+        {
+          name: 'limit',
+          type: 'u8',
+        },
+      ],
+    },
+    {
+      name: 'stubOracleCreate',
+      accounts: [
+        {
+          name: 'payer',
+          isMut: true,
+          isSigner: true,
+        },
+        {
+          name: 'owner',
+          isMut: false,
+          isSigner: true,
+        },
+        {
+          name: 'oracle',
+          isMut: true,
+          isSigner: false,
+        },
+        {
+          name: 'mint',
+          isMut: false,
+          isSigner: false,
+        },
+        {
+          name: 'systemProgram',
+          isMut: false,
+          isSigner: false,
+        },
+      ],
+      args: [
+        {
+          name: 'price',
+          type: 'f64',
+        },
+      ],
+    },
+    {
+      name: 'stubOracleClose',
+      accounts: [
+        {
+          name: 'owner',
+          isMut: false,
+          isSigner: true,
+        },
+        {
+          name: 'oracle',
+          isMut: true,
+          isSigner: false,
+        },
+        {
+          name: 'solDestination',
+          isMut: true,
+          isSigner: false,
+        },
+        {
+          name: 'tokenProgram',
+          isMut: false,
+          isSigner: false,
+        },
+      ],
+      args: [],
+    },
+    {
+      name: 'stubOracleSet',
+      accounts: [
+        {
+          name: 'owner',
+          isMut: false,
+          isSigner: true,
+        },
+        {
+          name: 'oracle',
+          isMut: true,
+          isSigner: false,
+        },
+      ],
+      args: [
+        {
+          name: 'price',
+          type: 'f64',
+        },
+      ],
+    },
   ],
-  "accounts": [
-    {
-      "name": "market",
-      "type": {
-        "kind": "struct",
-        "fields": [
-          {
-            "name": "bump",
-            "docs": [
-              "PDA bump"
+  accounts: [
+    {
+      name: 'market',
+      type: {
+        kind: 'struct',
+        fields: [
+          {
+            name: 'bump',
+            docs: ['PDA bump'],
+            type: 'u8',
+          },
+          {
+            name: 'baseDecimals',
+            docs: [
+              'Number of decimals used for the base token.',
+              '',
+              "Used to convert the oracle's price into a native/native price.",
             ],
-            "type": "u8"
-          },
-          {
-            "name": "baseDecimals",
-            "docs": [
-              "Number of decimals used for the base token.",
-              "",
-              "Used to convert the oracle's price into a native/native price."
+            type: 'u8',
+          },
+          {
+            name: 'quoteDecimals',
+            type: 'u8',
+          },
+          {
+            name: 'padding1',
+            type: {
+              array: ['u8', 5],
+            },
+          },
+          {
+            name: 'marketAuthority',
+            type: 'publicKey',
+          },
+          {
+            name: 'timeExpiry',
+            docs: [
+              'No expiry = 0. Market will expire and no trading allowed after time_expiry',
             ],
-            "type": "u8"
-          },
-          {
-            "name": "quoteDecimals",
-            "type": "u8"
-          },
-          {
-            "name": "padding1",
-            "type": {
-              "array": [
-                "u8",
-                5
-              ]
-            }
-          },
-          {
-            "name": "marketAuthority",
-            "type": "publicKey"
-          },
-          {
-            "name": "timeExpiry",
-            "docs": [
-              "No expiry = 0. Market will expire and no trading allowed after time_expiry"
+            type: 'i64',
+          },
+          {
+            name: 'collectFeeAdmin',
+            docs: ['Admin who can collect fees from the market'],
+            type: 'publicKey',
+          },
+          {
+            name: 'openOrdersAdmin',
+            docs: ['Admin who must sign off on all order creations'],
+            type: {
+              defined: 'NonZeroPubkeyOption',
+            },
+          },
+          {
+            name: 'consumeEventsAdmin',
+            docs: ['Admin who must sign off on all event consumptions'],
+            type: {
+              defined: 'NonZeroPubkeyOption',
+            },
+          },
+          {
+            name: 'closeMarketAdmin',
+            docs: [
+              'Admin who can set market expired, prune orders and close the market',
             ],
-            "type": "i64"
-          },
-          {
-            "name": "collectFeeAdmin",
-            "docs": [
-              "Admin who can collect fees from the market"
+            type: {
+              defined: 'NonZeroPubkeyOption',
+            },
+          },
+          {
+            name: 'name',
+            docs: ['Name. Trailing zero bytes are ignored.'],
+            type: {
+              array: ['u8', 16],
+            },
+          },
+          {
+            name: 'bids',
+            docs: ['Address of the BookSide account for bids'],
+            type: 'publicKey',
+          },
+          {
+            name: 'asks',
+            docs: ['Address of the BookSide account for asks'],
+            type: 'publicKey',
+          },
+          {
+            name: 'eventHeap',
+            docs: ['Address of the EventHeap account'],
+            type: 'publicKey',
+          },
+          {
+            name: 'oracleA',
+            docs: ['Oracles account address'],
+            type: {
+              defined: 'NonZeroPubkeyOption',
+            },
+          },
+          {
+            name: 'oracleB',
+            type: {
+              defined: 'NonZeroPubkeyOption',
+            },
+          },
+          {
+            name: 'oracleConfig',
+            docs: ['Oracle configuration'],
+            type: {
+              defined: 'OracleConfig',
+            },
+          },
+          {
+            name: 'quoteLotSize',
+            docs: [
+              'Number of quote native in a quote lot. Must be a power of 10.',
+              '',
+              'Primarily useful for increasing the tick size on the market: A lot price',
+              'of 1 becomes a native price of quote_lot_size/base_lot_size becomes a',
+              'ui price of quote_lot_size*base_decimals/base_lot_size/quote_decimals.',
             ],
-            "type": "publicKey"
-          },
-          {
-            "name": "openOrdersAdmin",
-            "docs": [
-              "Admin who must sign off on all order creations"
+            type: 'i64',
+          },
+          {
+            name: 'baseLotSize',
+            docs: [
+              'Number of base native in a base lot. Must be a power of 10.',
+              '',
+              'Example: If base decimals for the underlying asset is 6, base lot size',
+              'is 100 and and base position lots is 10_000 then base position native is',
+              '1_000_000 and base position ui is 1.',
             ],
-            "type": {
-              "defined": "NonZeroPubkeyOption"
-            }
-          },
-          {
-            "name": "consumeEventsAdmin",
-            "docs": [
-              "Admin who must sign off on all event consumptions"
+            type: 'i64',
+          },
+          {
+            name: 'seqNum',
+            docs: ['Total number of orders seen'],
+            type: 'u64',
+          },
+          {
+            name: 'registrationTime',
+            docs: ['Timestamp in seconds that the market was registered at.'],
+            type: 'i64',
+          },
+          {
+            name: 'makerFee',
+            docs: [
+              'Fees',
+              '',
+              'Fee (in 10^-6) when matching maker orders.',
+              'maker_fee < 0 it means some of the taker_fees goes to the maker',
+              'maker_fee > 0, it means no taker_fee to the maker, and maker fee goes to the referral',
             ],
-            "type": {
-              "defined": "NonZeroPubkeyOption"
-            }
-          },
-          {
-            "name": "closeMarketAdmin",
-            "docs": [
-              "Admin who can set market expired, prune orders and close the market"
+            type: 'i64',
+          },
+          {
+            name: 'takerFee',
+            docs: ['Fee (in 10^-6) for taker orders, always >= 0.'],
+            type: 'i64',
+          },
+          {
+            name: 'feesAccrued',
+            docs: ['Total fees accrued in native quote'],
+            type: 'u64',
+          },
+          {
+            name: 'feesToReferrers',
+            type: 'u64',
+          },
+          {
+            name: 'referrerRebatesAccrued',
+            type: 'u64',
+          },
+          {
+            name: 'feesAvailable',
+            type: 'u64',
+          },
+          {
+            name: 'makerVolume',
+            docs: [
+              'Cumulative maker volume (same as taker volume) in quote native units',
             ],
-            "type": {
-              "defined": "NonZeroPubkeyOption"
-            }
-          },
-          {
-            "name": "name",
-            "docs": [
-              "Name. Trailing zero bytes are ignored."
+            type: 'u64',
+          },
+          {
+            name: 'takerVolumeWoOo',
+            docs: [
+              'Cumulative taker volume in quote native units due to place take orders',
             ],
-            "type": {
-              "array": [
-                "u8",
-                16
-              ]
-            }
-          },
-          {
-            "name": "bids",
-            "docs": [
-              "Address of the BookSide account for bids"
+            type: 'u64',
+          },
+          {
+            name: 'baseMint',
+            type: 'publicKey',
+          },
+          {
+            name: 'quoteMint',
+            type: 'publicKey',
+          },
+          {
+            name: 'marketBaseVault',
+            type: 'publicKey',
+          },
+          {
+            name: 'baseDepositTotal',
+            type: 'u64',
+          },
+          {
+            name: 'marketQuoteVault',
+            type: 'publicKey',
+          },
+          {
+            name: 'quoteDepositTotal',
+            type: 'u64',
+          },
+          {
+            name: 'reserved',
+            type: {
+              array: ['u8', 128],
+            },
+          },
+        ],
+      },
+    },
+    {
+      name: 'openOrdersAccount',
+      type: {
+        kind: 'struct',
+        fields: [
+          {
+            name: 'owner',
+            type: 'publicKey',
+          },
+          {
+            name: 'market',
+            type: 'publicKey',
+          },
+          {
+            name: 'name',
+            type: {
+              array: ['u8', 32],
+            },
+          },
+          {
+            name: 'delegate',
+            type: {
+              defined: 'NonZeroPubkeyOption',
+            },
+          },
+          {
+            name: 'accountNum',
+            type: 'u32',
+          },
+          {
+            name: 'bump',
+            type: 'u8',
+          },
+          {
+            name: 'padding',
+            type: {
+              array: ['u8', 3],
+            },
+          },
+          {
+            name: 'position',
+            type: {
+              defined: 'Position',
+            },
+          },
+          {
+            name: 'openOrders',
+            type: {
+              array: [
+                {
+                  defined: 'OpenOrder',
+                },
+                24,
+              ],
+            },
+          },
+        ],
+      },
+    },
+    {
+      name: 'openOrdersIndexer',
+      type: {
+        kind: 'struct',
+        fields: [
+          {
+            name: 'bump',
+            type: 'u8',
+          },
+          {
+            name: 'createdCounter',
+            type: 'u32',
+          },
+          {
+            name: 'addresses',
+            type: {
+              vec: 'publicKey',
+            },
+          },
+        ],
+      },
+    },
+    {
+      name: 'stubOracle',
+      type: {
+        kind: 'struct',
+        fields: [
+          {
+            name: 'owner',
+            type: 'publicKey',
+          },
+          {
+            name: 'mint',
+            type: 'publicKey',
+          },
+          {
+            name: 'price',
+            type: 'f64',
+          },
+          {
+            name: 'lastUpdateTs',
+            type: 'i64',
+          },
+          {
+            name: 'lastUpdateSlot',
+            type: 'u64',
+          },
+          {
+            name: 'deviation',
+            type: 'f64',
+          },
+          {
+            name: 'reserved',
+            type: {
+              array: ['u8', 104],
+            },
+          },
+        ],
+      },
+    },
+    {
+      name: 'bookSide',
+      type: {
+        kind: 'struct',
+        fields: [
+          {
+            name: 'roots',
+            type: {
+              array: [
+                {
+                  defined: 'OrderTreeRoot',
+                },
+                2,
+              ],
+            },
+          },
+          {
+            name: 'reservedRoots',
+            type: {
+              array: [
+                {
+                  defined: 'OrderTreeRoot',
+                },
+                4,
+              ],
+            },
+          },
+          {
+            name: 'reserved',
+            type: {
+              array: ['u8', 256],
+            },
+          },
+          {
+            name: 'nodes',
+            type: {
+              defined: 'OrderTreeNodes',
+            },
+          },
+        ],
+      },
+    },
+    {
+      name: 'eventHeap',
+      docs: [
+        'Container for the different EventTypes.',
+        '',
+        'Events are stored in a fixed-array of nodes. Free nodes are connected by a single-linked list',
+        'starting at free_head while used nodes form a circular doubly-linked list starting at',
+        'used_head.',
+      ],
+      type: {
+        kind: 'struct',
+        fields: [
+          {
+            name: 'header',
+            type: {
+              defined: 'EventHeapHeader',
+            },
+          },
+          {
+            name: 'nodes',
+            type: {
+              array: [
+                {
+                  defined: 'EventNode',
+                },
+                600,
+              ],
+            },
+          },
+          {
+            name: 'reserved',
+            type: {
+              array: ['u8', 64],
+            },
+          },
+        ],
+      },
+    },
+  ],
+  types: [
+    {
+      name: 'NonZeroPubkeyOption',
+      docs: ['Like `Option`, but implemented for `Pubkey`.'],
+      type: {
+        kind: 'struct',
+        fields: [
+          {
+            name: 'key',
+            type: 'publicKey',
+          },
+        ],
+      },
+    },
+    {
+      name: 'Position',
+      type: {
+        kind: 'struct',
+        fields: [
+          {
+            name: 'bidsBaseLots',
+            docs: ['Base lots in open bids'],
+            type: 'i64',
+          },
+          {
+            name: 'asksBaseLots',
+            docs: ['Base lots in open asks'],
+            type: 'i64',
+          },
+          {
+            name: 'baseFreeNative',
+            type: 'u64',
+          },
+          {
+            name: 'quoteFreeNative',
+            type: 'u64',
+          },
+          {
+            name: 'lockedMakerFees',
+            type: 'u64',
+          },
+          {
+            name: 'referrerRebatesAvailable',
+            type: 'u64',
+          },
+          {
+            name: 'penaltyHeapCount',
+            docs: [
+              'Count of ixs when events are added to the heap',
+              'To avoid this, send remaining accounts in order to process the events',
             ],
-            "type": "publicKey"
-          },
-          {
-            "name": "asks",
-            "docs": [
-              "Address of the BookSide account for asks"
+            type: 'u64',
+          },
+          {
+            name: 'makerVolume',
+            docs: [
+              'Cumulative maker volume in quote native units (display only)',
             ],
-            "type": "publicKey"
-          },
-          {
-            "name": "eventHeap",
-            "docs": [
-              "Address of the EventHeap account"
+            type: 'u64',
+          },
+          {
+            name: 'takerVolume',
+            docs: [
+              'Cumulative taker volume in quote native units (display only)',
             ],
-            "type": "publicKey"
-          },
-          {
-            "name": "oracleA",
-            "docs": [
-              "Oracles account address"
+            type: 'u64',
+          },
+          {
+            name: 'reserved',
+            type: {
+              array: ['u8', 88],
+            },
+          },
+        ],
+      },
+    },
+    {
+      name: 'OpenOrder',
+      type: {
+        kind: 'struct',
+        fields: [
+          {
+            name: 'id',
+            type: 'u128',
+          },
+          {
+            name: 'clientId',
+            type: 'u64',
+          },
+          {
+            name: 'lockedPrice',
+            docs: ["Price at which user's assets were locked"],
+            type: 'i64',
+          },
+          {
+            name: 'isFree',
+            type: 'u8',
+          },
+          {
+            name: 'sideAndTree',
+            type: 'u8',
+          },
+          {
+            name: 'padding',
+            type: {
+              array: ['u8', 6],
+            },
+          },
+        ],
+      },
+    },
+    {
+      name: 'OracleConfig',
+      type: {
+        kind: 'struct',
+        fields: [
+          {
+            name: 'confFilter',
+            type: 'f64',
+          },
+          {
+            name: 'maxStalenessSlots',
+            type: 'i64',
+          },
+          {
+            name: 'reserved',
+            type: {
+              array: ['u8', 72],
+            },
+          },
+        ],
+      },
+    },
+    {
+      name: 'OracleConfigParams',
+      type: {
+        kind: 'struct',
+        fields: [
+          {
+            name: 'confFilter',
+            type: 'f32',
+          },
+          {
+            name: 'maxStalenessSlots',
+            type: {
+              option: 'u32',
+            },
+          },
+        ],
+      },
+    },
+    {
+      name: 'EventHeapHeader',
+      type: {
+        kind: 'struct',
+        fields: [
+          {
+            name: 'freeHead',
+            type: 'u16',
+          },
+          {
+            name: 'usedHead',
+            type: 'u16',
+          },
+          {
+            name: 'count',
+            type: 'u16',
+          },
+          {
+            name: 'padd',
+            type: 'u16',
+          },
+          {
+            name: 'seqNum',
+            type: 'u64',
+          },
+        ],
+      },
+    },
+    {
+      name: 'EventNode',
+      type: {
+        kind: 'struct',
+        fields: [
+          {
+            name: 'next',
+            type: 'u16',
+          },
+          {
+            name: 'prev',
+            type: 'u16',
+          },
+          {
+            name: 'pad',
+            type: {
+              array: ['u8', 4],
+            },
+          },
+          {
+            name: 'event',
+            type: {
+              defined: 'AnyEvent',
+            },
+          },
+        ],
+      },
+    },
+    {
+      name: 'AnyEvent',
+      type: {
+        kind: 'struct',
+        fields: [
+          {
+            name: 'eventType',
+            type: 'u8',
+          },
+          {
+            name: 'padding',
+            type: {
+              array: ['u8', 143],
+            },
+          },
+        ],
+      },
+    },
+    {
+      name: 'FillEvent',
+      type: {
+        kind: 'struct',
+        fields: [
+          {
+            name: 'eventType',
+            type: 'u8',
+          },
+          {
+            name: 'takerSide',
+            type: 'u8',
+          },
+          {
+            name: 'makerOut',
+            type: 'u8',
+          },
+          {
+            name: 'makerSlot',
+            type: 'u8',
+          },
+          {
+            name: 'padding',
+            type: {
+              array: ['u8', 4],
+            },
+          },
+          {
+            name: 'timestamp',
+            type: 'u64',
+          },
+          {
+            name: 'seqNum',
+            type: 'u64',
+          },
+          {
+            name: 'maker',
+            type: 'publicKey',
+          },
+          {
+            name: 'makerTimestamp',
+            type: 'u64',
+          },
+          {
+            name: 'taker',
+            type: 'publicKey',
+          },
+          {
+            name: 'takerClientOrderId',
+            type: 'u64',
+          },
+          {
+            name: 'price',
+            type: 'i64',
+          },
+          {
+            name: 'pegLimit',
+            type: 'i64',
+          },
+          {
+            name: 'quantity',
+            type: 'i64',
+          },
+          {
+            name: 'makerClientOrderId',
+            type: 'u64',
+          },
+          {
+            name: 'reserved',
+            type: {
+              array: ['u8', 8],
+            },
+          },
+        ],
+      },
+    },
+    {
+      name: 'OutEvent',
+      type: {
+        kind: 'struct',
+        fields: [
+          {
+            name: 'eventType',
+            type: 'u8',
+          },
+          {
+            name: 'side',
+            type: 'u8',
+          },
+          {
+            name: 'ownerSlot',
+            type: 'u8',
+          },
+          {
+            name: 'padding0',
+            type: {
+              array: ['u8', 5],
+            },
+          },
+          {
+            name: 'timestamp',
+            type: 'u64',
+          },
+          {
+            name: 'seqNum',
+            type: 'u64',
+          },
+          {
+            name: 'owner',
+            type: 'publicKey',
+          },
+          {
+            name: 'quantity',
+            type: 'i64',
+          },
+          {
+            name: 'padding1',
+            type: {
+              array: ['u8', 80],
+            },
+          },
+        ],
+      },
+    },
+    {
+      name: 'InnerNode',
+      docs: [
+        'InnerNodes and LeafNodes compose the binary tree of orders.',
+        '',
+        'Each InnerNode has exactly two children, which are either InnerNodes themselves,',
+        'or LeafNodes. The children share the top `prefix_len` bits of `key`. The left',
+        'child has a 0 in the next bit, and the right a 1.',
+      ],
+      type: {
+        kind: 'struct',
+        fields: [
+          {
+            name: 'tag',
+            type: 'u8',
+          },
+          {
+            name: 'padding',
+            type: {
+              array: ['u8', 3],
+            },
+          },
+          {
+            name: 'prefixLen',
+            docs: [
+              'number of highest `key` bits that all children share',
+              "e.g. if it's 2, the two highest bits of `key` will be the same on all children",
             ],
-            "type": {
-              "defined": "NonZeroPubkeyOption"
-            }
-          },
-          {
-            "name": "oracleB",
-            "type": {
-              "defined": "NonZeroPubkeyOption"
-            }
-          },
-          {
-            "name": "oracleConfig",
-            "docs": [
-              "Oracle configuration"
+            type: 'u32',
+          },
+          {
+            name: 'key',
+            docs: ['only the top `prefix_len` bits of `key` are relevant'],
+            type: 'u128',
+          },
+          {
+            name: 'children',
+            docs: ['indexes into `BookSide::nodes`'],
+            type: {
+              array: ['u32', 2],
+            },
+          },
+          {
+            name: 'childEarliestExpiry',
+            docs: [
+              'The earliest expiry timestamp for the left and right subtrees.',
+              '',
+              'Needed to be able to find and remove expired orders without having to',
+              'iterate through the whole bookside.',
             ],
-            "type": {
-              "defined": "OracleConfig"
-            }
-          },
-          {
-            "name": "quoteLotSize",
-            "docs": [
-              "Number of quote native in a quote lot. Must be a power of 10.",
-              "",
-              "Primarily useful for increasing the tick size on the market: A lot price",
-              "of 1 becomes a native price of quote_lot_size/base_lot_size becomes a",
-              "ui price of quote_lot_size*base_decimals/base_lot_size/quote_decimals."
+            type: {
+              array: ['u64', 2],
+            },
+          },
+          {
+            name: 'reserved',
+            type: {
+              array: ['u8', 40],
+            },
+          },
+        ],
+      },
+    },
+    {
+      name: 'LeafNode',
+      docs: ['LeafNodes represent an order in the binary tree'],
+      type: {
+        kind: 'struct',
+        fields: [
+          {
+            name: 'tag',
+            docs: ['NodeTag'],
+            type: 'u8',
+          },
+          {
+            name: 'ownerSlot',
+            docs: ["Index into the owning OpenOrdersAccount's OpenOrders"],
+            type: 'u8',
+          },
+          {
+            name: 'timeInForce',
+            docs: [
+              'Time in seconds after `timestamp` at which the order expires.',
+              'A value of 0 means no expiry.',
             ],
-            "type": "i64"
-          },
-          {
-            "name": "baseLotSize",
-            "docs": [
-              "Number of base native in a base lot. Must be a power of 10.",
-              "",
-              "Example: If base decimals for the underlying asset is 6, base lot size",
-              "is 100 and and base position lots is 10_000 then base position native is",
-              "1_000_000 and base position ui is 1."
+            type: 'u16',
+          },
+          {
+            name: 'padding',
+            type: {
+              array: ['u8', 4],
+            },
+          },
+          {
+            name: 'key',
+            docs: ['The binary tree key, see new_node_key()'],
+            type: 'u128',
+          },
+          {
+            name: 'owner',
+            docs: ['Address of the owning OpenOrdersAccount'],
+            type: 'publicKey',
+          },
+          {
+            name: 'quantity',
+            docs: ['Number of base lots to buy or sell, always >=1'],
+            type: 'i64',
+          },
+          {
+            name: 'timestamp',
+            docs: ['The time the order was placed'],
+            type: 'u64',
+          },
+          {
+            name: 'pegLimit',
+            docs: [
+              'If the effective price of an oracle pegged order exceeds this limit,',
+              'it will be considered invalid and may be removed.',
+              '',
+              'Only applicable in the oracle_pegged OrderTree',
             ],
-            "type": "i64"
-          },
-          {
-            "name": "seqNum",
-            "docs": [
-              "Total number of orders seen"
+            type: 'i64',
+          },
+          {
+            name: 'clientOrderId',
+            docs: ['User defined id for this order, used in FillEvents'],
+            type: 'u64',
+          },
+        ],
+      },
+    },
+    {
+      name: 'AnyNode',
+      type: {
+        kind: 'struct',
+        fields: [
+          {
+            name: 'tag',
+            type: 'u8',
+          },
+          {
+            name: 'data',
+            type: {
+              array: ['u8', 87],
+            },
+          },
+        ],
+      },
+    },
+    {
+      name: 'OrderTreeRoot',
+      type: {
+        kind: 'struct',
+        fields: [
+          {
+            name: 'maybeNode',
+            type: 'u32',
+          },
+          {
+            name: 'leafCount',
+            type: 'u32',
+          },
+        ],
+      },
+    },
+    {
+      name: 'OrderTreeNodes',
+      docs: [
+        'A binary tree on AnyNode::key()',
+        '',
+        'The key encodes the price in the top 64 bits.',
+      ],
+      type: {
+        kind: 'struct',
+        fields: [
+          {
+            name: 'orderTreeType',
+            type: 'u8',
+          },
+          {
+            name: 'padding',
+            type: {
+              array: ['u8', 3],
+            },
+          },
+          {
+            name: 'bumpIndex',
+            type: 'u32',
+          },
+          {
+            name: 'freeListLen',
+            type: 'u32',
+          },
+          {
+            name: 'freeListHead',
+            type: 'u32',
+          },
+          {
+            name: 'reserved',
+            type: {
+              array: ['u8', 512],
+            },
+          },
+          {
+            name: 'nodes',
+            type: {
+              array: [
+                {
+                  defined: 'AnyNode',
+                },
+                1024,
+              ],
+            },
+          },
+        ],
+      },
+    },
+    {
+      name: 'I80F48',
+      docs: [
+        'Nothing in Rust shall use these types. They only exist so that the Anchor IDL',
+        'knows about them and typescript can deserialize it.',
+      ],
+      type: {
+        kind: 'struct',
+        fields: [
+          {
+            name: 'val',
+            type: 'i128',
+          },
+        ],
+      },
+    },
+    {
+      name: 'PlaceOrderArgs',
+      type: {
+        kind: 'struct',
+        fields: [
+          {
+            name: 'side',
+            type: {
+              defined: 'Side',
+            },
+          },
+          {
+            name: 'priceLots',
+            type: 'i64',
+          },
+          {
+            name: 'maxBaseLots',
+            type: 'i64',
+          },
+          {
+            name: 'maxQuoteLotsIncludingFees',
+            type: 'i64',
+          },
+          {
+            name: 'clientOrderId',
+            type: 'u64',
+          },
+          {
+            name: 'orderType',
+            type: {
+              defined: 'PlaceOrderType',
+            },
+          },
+          {
+            name: 'expiryTimestamp',
+            type: 'u64',
+          },
+          {
+            name: 'selfTradeBehavior',
+            type: {
+              defined: 'SelfTradeBehavior',
+            },
+          },
+          {
+            name: 'limit',
+            type: 'u8',
+          },
+        ],
+      },
+    },
+    {
+      name: 'PlaceOrderPeggedArgs',
+      type: {
+        kind: 'struct',
+        fields: [
+          {
+            name: 'side',
+            type: {
+              defined: 'Side',
+            },
+          },
+          {
+            name: 'priceOffsetLots',
+            type: 'i64',
+          },
+          {
+            name: 'pegLimit',
+            type: 'i64',
+          },
+          {
+            name: 'maxBaseLots',
+            type: 'i64',
+          },
+          {
+            name: 'maxQuoteLotsIncludingFees',
+            type: 'i64',
+          },
+          {
+            name: 'clientOrderId',
+            type: 'u64',
+          },
+          {
+            name: 'orderType',
+            type: {
+              defined: 'PlaceOrderType',
+            },
+          },
+          {
+            name: 'expiryTimestamp',
+            type: 'u64',
+          },
+          {
+            name: 'selfTradeBehavior',
+            type: {
+              defined: 'SelfTradeBehavior',
+            },
+          },
+          {
+            name: 'limit',
+            type: 'u8',
+          },
+        ],
+      },
+    },
+    {
+      name: 'PlaceTakeOrderArgs',
+      type: {
+        kind: 'struct',
+        fields: [
+          {
+            name: 'side',
+            type: {
+              defined: 'Side',
+            },
+          },
+          {
+            name: 'priceLots',
+            type: 'i64',
+          },
+          {
+            name: 'maxBaseLots',
+            type: 'i64',
+          },
+          {
+            name: 'maxQuoteLotsIncludingFees',
+            type: 'i64',
+          },
+          {
+            name: 'orderType',
+            type: {
+              defined: 'PlaceOrderType',
+            },
+          },
+          {
+            name: 'limit',
+            type: 'u8',
+          },
+        ],
+      },
+    },
+    {
+      name: 'OracleType',
+      type: {
+        kind: 'enum',
+        variants: [
+          {
+            name: 'Pyth',
+          },
+          {
+            name: 'Stub',
+          },
+          {
+            name: 'SwitchboardV1',
+          },
+          {
+            name: 'SwitchboardV2',
+          },
+          {
+            name: 'RaydiumCLMM',
+          },
+        ],
+      },
+    },
+    {
+      name: 'OrderState',
+      type: {
+        kind: 'enum',
+        variants: [
+          {
+            name: 'Valid',
+          },
+          {
+            name: 'Invalid',
+          },
+          {
+            name: 'Skipped',
+          },
+        ],
+      },
+    },
+    {
+      name: 'BookSideOrderTree',
+      type: {
+        kind: 'enum',
+        variants: [
+          {
+            name: 'Fixed',
+          },
+          {
+            name: 'OraclePegged',
+          },
+        ],
+      },
+    },
+    {
+      name: 'EventType',
+      type: {
+        kind: 'enum',
+        variants: [
+          {
+            name: 'Fill',
+          },
+          {
+            name: 'Out',
+          },
+        ],
+      },
+    },
+    {
+      name: 'NodeTag',
+      type: {
+        kind: 'enum',
+        variants: [
+          {
+            name: 'Uninitialized',
+          },
+          {
+            name: 'InnerNode',
+          },
+          {
+            name: 'LeafNode',
+          },
+          {
+            name: 'FreeNode',
+          },
+          {
+            name: 'LastFreeNode',
+          },
+        ],
+      },
+    },
+    {
+      name: 'PlaceOrderType',
+      type: {
+        kind: 'enum',
+        variants: [
+          {
+            name: 'Limit',
+          },
+          {
+            name: 'ImmediateOrCancel',
+          },
+          {
+            name: 'PostOnly',
+          },
+          {
+            name: 'Market',
+          },
+          {
+            name: 'PostOnlySlide',
+          },
+        ],
+      },
+    },
+    {
+      name: 'PostOrderType',
+      type: {
+        kind: 'enum',
+        variants: [
+          {
+            name: 'Limit',
+          },
+          {
+            name: 'PostOnly',
+          },
+          {
+            name: 'PostOnlySlide',
+          },
+        ],
+      },
+    },
+    {
+      name: 'SelfTradeBehavior',
+      docs: [
+        'Self trade behavior controls how taker orders interact with resting limit orders of the same account.',
+        'This setting has no influence on placing a resting or oracle pegged limit order that does not match',
+        "immediately, instead it's the responsibility of the user to correctly configure his taker orders.",
+      ],
+      type: {
+        kind: 'enum',
+        variants: [
+          {
+            name: 'DecrementTake',
+          },
+          {
+            name: 'CancelProvide',
+          },
+          {
+            name: 'AbortTransaction',
+          },
+        ],
+      },
+    },
+    {
+      name: 'Side',
+      type: {
+        kind: 'enum',
+        variants: [
+          {
+            name: 'Bid',
+          },
+          {
+            name: 'Ask',
+          },
+        ],
+      },
+    },
+    {
+      name: 'SideAndOrderTree',
+      docs: [
+        "SideAndOrderTree is a storage optimization, so we don't need two bytes for the data",
+      ],
+      type: {
+        kind: 'enum',
+        variants: [
+          {
+            name: 'BidFixed',
+          },
+          {
+            name: 'AskFixed',
+          },
+          {
+            name: 'BidOraclePegged',
+          },
+          {
+            name: 'AskOraclePegged',
+          },
+        ],
+      },
+    },
+    {
+      name: 'OrderParams',
+      type: {
+        kind: 'enum',
+        variants: [
+          {
+            name: 'Market',
+          },
+          {
+            name: 'ImmediateOrCancel',
+            fields: [
+              {
+                name: 'price_lots',
+                type: 'i64',
+              },
             ],
-            "type": "u64"
-          },
-          {
-            "name": "registrationTime",
-            "docs": [
-              "Timestamp in seconds that the market was registered at."
-            ],
-            "type": "i64"
-          },
-          {
-            "name": "makerFee",
-            "docs": [
-              "Fees",
-              "",
-              "Fee (in 10^-6) when matching maker orders.",
-              "maker_fee < 0 it means some of the taker_fees goes to the maker",
-              "maker_fee > 0, it means no taker_fee to the maker, and maker fee goes to the referral"
-            ],
-            "type": "i64"
-          },
-          {
-            "name": "takerFee",
-            "docs": [
-              "Fee (in 10^-6) for taker orders, always >= 0."
-            ],
-            "type": "i64"
-          },
-          {
-            "name": "feesAccrued",
-            "docs": [
-              "Total fees accrued in native quote"
-            ],
-            "type": "u64"
-          },
-          {
-            "name": "feesToReferrers",
-            "type": "u64"
-          },
-          {
-            "name": "referrerRebatesAccrued",
-            "type": "u64"
-          },
-          {
-            "name": "feesAvailable",
-            "type": "u64"
-          },
-          {
-            "name": "makerVolume",
-            "docs": [
-              "Cumulative maker volume (same as taker volume) in quote native units"
-            ],
-            "type": "u64"
-          },
-          {
-            "name": "takerVolumeWoOo",
-            "docs": [
-              "Cumulative taker volume in quote native units due to place take orders"
-            ],
-            "type": "u64"
-          },
-          {
-            "name": "baseMint",
-            "type": "publicKey"
-          },
-          {
-            "name": "quoteMint",
-            "type": "publicKey"
-          },
-          {
-            "name": "marketBaseVault",
-            "type": "publicKey"
-          },
-          {
-            "name": "baseDepositTotal",
-            "type": "u64"
-          },
-          {
-            "name": "marketQuoteVault",
-            "type": "publicKey"
-          },
-          {
-            "name": "quoteDepositTotal",
-            "type": "u64"
-          },
-          {
-            "name": "reserved",
-            "type": {
-              "array": [
-                "u8",
-                128
-              ]
-            }
-          }
-        ]
-      }
-    },
-    {
-      "name": "openOrdersAccount",
-      "type": {
-        "kind": "struct",
-        "fields": [
-          {
-            "name": "owner",
-            "type": "publicKey"
-          },
-          {
-            "name": "market",
-            "type": "publicKey"
-          },
-          {
-            "name": "name",
-            "type": {
-              "array": [
-                "u8",
-                32
-              ]
-            }
-          },
-          {
-            "name": "delegate",
-            "type": {
-              "defined": "NonZeroPubkeyOption"
-            }
-          },
-          {
-            "name": "accountNum",
-            "type": "u32"
-          },
-          {
-            "name": "bump",
-            "type": "u8"
-          },
-          {
-            "name": "padding",
-            "type": {
-              "array": [
-                "u8",
-                3
-              ]
-            }
-          },
-          {
-            "name": "position",
-            "type": {
-              "defined": "Position"
-            }
-          },
-          {
-            "name": "openOrders",
-            "type": {
-              "array": [
-                {
-                  "defined": "OpenOrder"
-                },
-                24
-              ]
-            }
-          }
-        ]
-      }
-    },
-    {
-      "name": "openOrdersIndexer",
-      "type": {
-        "kind": "struct",
-        "fields": [
-          {
-            "name": "bump",
-            "type": "u8"
-          },
-          {
-            "name": "createdCounter",
-            "type": "u32"
-          },
-          {
-            "name": "addresses",
-            "type": {
-              "vec": "publicKey"
-            }
-          }
-        ]
-      }
-    },
-    {
-      "name": "stubOracle",
-      "type": {
-        "kind": "struct",
-        "fields": [
-          {
-            "name": "owner",
-            "type": "publicKey"
-          },
-          {
-            "name": "mint",
-            "type": "publicKey"
-          },
-          {
-            "name": "price",
-            "type": "f64"
-          },
-          {
-            "name": "lastUpdateTs",
-            "type": "i64"
-          },
-          {
-            "name": "lastUpdateSlot",
-            "type": "u64"
-          },
-          {
-            "name": "deviation",
-            "type": "f64"
-          },
-          {
-            "name": "reserved",
-            "type": {
-              "array": [
-                "u8",
-                104
-              ]
-            }
-          }
-        ]
-      }
-    },
-    {
-      "name": "bookSide",
-      "type": {
-        "kind": "struct",
-        "fields": [
-          {
-            "name": "roots",
-            "type": {
-              "array": [
-                {
-                  "defined": "OrderTreeRoot"
-                },
-                2
-              ]
-            }
-          },
-          {
-            "name": "reservedRoots",
-            "type": {
-              "array": [
-                {
-                  "defined": "OrderTreeRoot"
-                },
-                4
-              ]
-            }
-          },
-          {
-            "name": "reserved",
-            "type": {
-              "array": [
-                "u8",
-                256
-              ]
-            }
-          },
-          {
-            "name": "nodes",
-            "type": {
-              "defined": "OrderTreeNodes"
-            }
-          }
-        ]
-      }
-    },
-    {
-      "name": "eventHeap",
-      "docs": [
-        "Container for the different EventTypes.",
-        "",
-        "Events are stored in a fixed-array of nodes. Free nodes are connected by a single-linked list",
-        "starting at free_head while used nodes form a circular doubly-linked list starting at",
-        "used_head."
-      ],
-      "type": {
-        "kind": "struct",
-        "fields": [
-          {
-            "name": "header",
-            "type": {
-              "defined": "EventHeapHeader"
-            }
-          },
-          {
-            "name": "nodes",
-            "type": {
-              "array": [
-                {
-                  "defined": "EventNode"
-                },
-                600
-              ]
-            }
-          },
-          {
-            "name": "reserved",
-            "type": {
-              "array": [
-                "u8",
-                64
-              ]
-            }
-          }
-        ]
-      }
-    }
-  ],
-  "types": [
-    {
-      "name": "NonZeroPubkeyOption",
-      "docs": [
-        "Like `Option`, but implemented for `Pubkey`."
-      ],
-      "type": {
-        "kind": "struct",
-        "fields": [
-          {
-            "name": "key",
-            "type": "publicKey"
-          }
-        ]
-      }
-    },
-    {
-      "name": "Position",
-      "type": {
-        "kind": "struct",
-        "fields": [
-          {
-            "name": "bidsBaseLots",
-            "docs": [
-              "Base lots in open bids"
-            ],
-            "type": "i64"
-          },
-          {
-            "name": "asksBaseLots",
-            "docs": [
-              "Base lots in open asks"
-            ],
-            "type": "i64"
-          },
-          {
-            "name": "baseFreeNative",
-            "type": "u64"
-          },
-          {
-            "name": "quoteFreeNative",
-            "type": "u64"
-          },
-          {
-            "name": "lockedMakerFees",
-            "type": "u64"
-          },
-          {
-            "name": "referrerRebatesAvailable",
-            "type": "u64"
-          },
-          {
-            "name": "penaltyHeapCount",
-            "docs": [
-              "Count of ixs when events are added to the heap",
-              "To avoid this, send remaining accounts in order to process the events"
-            ],
-            "type": "u64"
-          },
-          {
-            "name": "makerVolume",
-            "docs": [
-              "Cumulative maker volume in quote native units (display only)"
-            ],
-            "type": "u64"
-          },
-          {
-            "name": "takerVolume",
-            "docs": [
-              "Cumulative taker volume in quote native units (display only)"
-            ],
-            "type": "u64"
-          },
-          {
-            "name": "reserved",
-            "type": {
-              "array": [
-                "u8",
-                88
-              ]
-            }
-          }
-        ]
-      }
-    },
-    {
-      "name": "OpenOrder",
-      "type": {
-        "kind": "struct",
-        "fields": [
-          {
-            "name": "id",
-            "type": "u128"
-          },
-          {
-            "name": "clientId",
-            "type": "u64"
-          },
-          {
-            "name": "lockedPrice",
-            "docs": [
-              "Price at which user's assets were locked"
-            ],
-            "type": "i64"
-          },
-          {
-            "name": "isFree",
-            "type": "u8"
-          },
-          {
-            "name": "sideAndTree",
-            "type": "u8"
-          },
-          {
-            "name": "padding",
-            "type": {
-              "array": [
-                "u8",
-                6
-              ]
-            }
-          }
-        ]
-      }
-    },
-    {
-      "name": "OracleConfig",
-      "type": {
-        "kind": "struct",
-        "fields": [
-          {
-            "name": "confFilter",
-            "type": "f64"
-          },
-          {
-            "name": "maxStalenessSlots",
-            "type": "i64"
-          },
-          {
-            "name": "reserved",
-            "type": {
-              "array": [
-                "u8",
-                72
-              ]
-            }
-          }
-        ]
-      }
-    },
-    {
-      "name": "OracleConfigParams",
-      "type": {
-        "kind": "struct",
-        "fields": [
-          {
-            "name": "confFilter",
-            "type": "f32"
-          },
-          {
-            "name": "maxStalenessSlots",
-            "type": {
-              "option": "u32"
-            }
-          }
-        ]
-      }
-    },
-    {
-      "name": "EventHeapHeader",
-      "type": {
-        "kind": "struct",
-        "fields": [
-          {
-            "name": "freeHead",
-            "type": "u16"
-          },
-          {
-            "name": "usedHead",
-            "type": "u16"
-          },
-          {
-            "name": "count",
-            "type": "u16"
-          },
-          {
-            "name": "padd",
-            "type": "u16"
-          },
-          {
-            "name": "seqNum",
-            "type": "u64"
-          }
-        ]
-      }
-    },
-    {
-      "name": "EventNode",
-      "type": {
-        "kind": "struct",
-        "fields": [
-          {
-            "name": "next",
-            "type": "u16"
-          },
-          {
-            "name": "prev",
-            "type": "u16"
-          },
-          {
-            "name": "pad",
-            "type": {
-              "array": [
-                "u8",
-                4
-              ]
-            }
-          },
-          {
-            "name": "event",
-            "type": {
-              "defined": "AnyEvent"
-            }
-          }
-        ]
-      }
-    },
-    {
-      "name": "AnyEvent",
-      "type": {
-        "kind": "struct",
-        "fields": [
-          {
-            "name": "eventType",
-            "type": "u8"
-          },
-          {
-            "name": "padding",
-            "type": {
-              "array": [
-                "u8",
-                143
-              ]
-            }
-          }
-        ]
-      }
-    },
-    {
-      "name": "FillEvent",
-      "type": {
-        "kind": "struct",
-        "fields": [
-          {
-            "name": "eventType",
-            "type": "u8"
-          },
-          {
-            "name": "takerSide",
-            "type": "u8"
-          },
-          {
-            "name": "makerOut",
-            "type": "u8"
-          },
-          {
-            "name": "makerSlot",
-            "type": "u8"
-          },
-          {
-            "name": "padding",
-            "type": {
-              "array": [
-                "u8",
-                4
-              ]
-            }
-          },
-          {
-            "name": "timestamp",
-            "type": "u64"
-          },
-          {
-            "name": "seqNum",
-            "type": "u64"
-          },
-          {
-            "name": "maker",
-            "type": "publicKey"
-          },
-          {
-            "name": "makerTimestamp",
-            "type": "u64"
-          },
-          {
-            "name": "taker",
-            "type": "publicKey"
-          },
-          {
-            "name": "takerClientOrderId",
-            "type": "u64"
-          },
-          {
-            "name": "price",
-            "type": "i64"
-          },
-          {
-            "name": "pegLimit",
-            "type": "i64"
-          },
-          {
-            "name": "quantity",
-            "type": "i64"
-          },
-          {
-            "name": "makerClientOrderId",
-            "type": "u64"
-          },
-          {
-            "name": "reserved",
-            "type": {
-              "array": [
-                "u8",
-                8
-              ]
-            }
-          }
-        ]
-      }
-    },
-    {
-      "name": "OutEvent",
-      "type": {
-        "kind": "struct",
-        "fields": [
-          {
-            "name": "eventType",
-            "type": "u8"
-          },
-          {
-            "name": "side",
-            "type": "u8"
-          },
-          {
-            "name": "ownerSlot",
-            "type": "u8"
-          },
-          {
-            "name": "padding0",
-            "type": {
-              "array": [
-                "u8",
-                5
-              ]
-            }
-          },
-          {
-            "name": "timestamp",
-            "type": "u64"
-          },
-          {
-            "name": "seqNum",
-            "type": "u64"
-          },
-          {
-            "name": "owner",
-            "type": "publicKey"
-          },
-          {
-            "name": "quantity",
-            "type": "i64"
-          },
-          {
-            "name": "padding1",
-            "type": {
-              "array": [
-                "u8",
-                80
-              ]
-            }
-          }
-        ]
-      }
-    },
-    {
-      "name": "InnerNode",
-      "docs": [
-        "InnerNodes and LeafNodes compose the binary tree of orders.",
-        "",
-        "Each InnerNode has exactly two children, which are either InnerNodes themselves,",
-        "or LeafNodes. The children share the top `prefix_len` bits of `key`. The left",
-        "child has a 0 in the next bit, and the right a 1."
-      ],
-      "type": {
-        "kind": "struct",
-        "fields": [
-          {
-            "name": "tag",
-            "type": "u8"
-          },
-          {
-            "name": "padding",
-            "type": {
-              "array": [
-                "u8",
-                3
-              ]
-            }
-          },
-          {
-            "name": "prefixLen",
-            "docs": [
-              "number of highest `key` bits that all children share",
-              "e.g. if it's 2, the two highest bits of `key` will be the same on all children"
-            ],
-            "type": "u32"
-          },
-          {
-            "name": "key",
-            "docs": [
-              "only the top `prefix_len` bits of `key` are relevant"
-            ],
-            "type": "u128"
-          },
-          {
-            "name": "children",
-            "docs": [
-              "indexes into `BookSide::nodes`"
-            ],
-            "type": {
-              "array": [
-                "u32",
-                2
-              ]
-            }
-          },
-          {
-            "name": "childEarliestExpiry",
-            "docs": [
-              "The earliest expiry timestamp for the left and right subtrees.",
-              "",
-              "Needed to be able to find and remove expired orders without having to",
-              "iterate through the whole bookside."
-            ],
-            "type": {
-              "array": [
-                "u64",
-                2
-              ]
-            }
-          },
-          {
-            "name": "reserved",
-            "type": {
-              "array": [
-                "u8",
-                40
-              ]
-            }
-          }
-        ]
-      }
-    },
-    {
-      "name": "LeafNode",
-      "docs": [
-        "LeafNodes represent an order in the binary tree"
-      ],
-      "type": {
-        "kind": "struct",
-        "fields": [
-          {
-            "name": "tag",
-            "docs": [
-              "NodeTag"
-            ],
-            "type": "u8"
-          },
-          {
-            "name": "ownerSlot",
-            "docs": [
-              "Index into the owning OpenOrdersAccount's OpenOrders"
-            ],
-            "type": "u8"
-          },
-          {
-            "name": "timeInForce",
-            "docs": [
-              "Time in seconds after `timestamp` at which the order expires.",
-              "A value of 0 means no expiry."
-            ],
-            "type": "u16"
-          },
-          {
-            "name": "padding",
-            "type": {
-              "array": [
-                "u8",
-                4
-              ]
-            }
-          },
-          {
-            "name": "key",
-            "docs": [
-              "The binary tree key, see new_node_key()"
-            ],
-            "type": "u128"
-          },
-          {
-            "name": "owner",
-            "docs": [
-              "Address of the owning OpenOrdersAccount"
-            ],
-            "type": "publicKey"
-          },
-          {
-            "name": "quantity",
-            "docs": [
-              "Number of base lots to buy or sell, always >=1"
-            ],
-            "type": "i64"
-          },
-          {
-            "name": "timestamp",
-            "docs": [
-              "The time the order was placed"
-            ],
-            "type": "u64"
-          },
-          {
-            "name": "pegLimit",
-            "docs": [
-              "If the effective price of an oracle pegged order exceeds this limit,",
-              "it will be considered invalid and may be removed.",
-              "",
-              "Only applicable in the oracle_pegged OrderTree"
-            ],
-            "type": "i64"
-          },
-          {
-            "name": "clientOrderId",
-            "docs": [
-              "User defined id for this order, used in FillEvents"
-            ],
-            "type": "u64"
-          }
-        ]
-      }
-    },
-    {
-      "name": "AnyNode",
-      "type": {
-        "kind": "struct",
-        "fields": [
-          {
-            "name": "tag",
-            "type": "u8"
-          },
-          {
-            "name": "data",
-            "type": {
-              "array": [
-                "u8",
-                87
-              ]
-            }
-          }
-        ]
-      }
-    },
-    {
-      "name": "OrderTreeRoot",
-      "type": {
-        "kind": "struct",
-        "fields": [
-          {
-            "name": "maybeNode",
-            "type": "u32"
-          },
-          {
-            "name": "leafCount",
-            "type": "u32"
-          }
-        ]
-      }
-    },
-    {
-      "name": "OrderTreeNodes",
-      "docs": [
-        "A binary tree on AnyNode::key()",
-        "",
-        "The key encodes the price in the top 64 bits."
-      ],
-      "type": {
-        "kind": "struct",
-        "fields": [
-          {
-            "name": "orderTreeType",
-            "type": "u8"
-          },
-          {
-            "name": "padding",
-            "type": {
-              "array": [
-                "u8",
-                3
-              ]
-            }
-          },
-          {
-            "name": "bumpIndex",
-            "type": "u32"
-          },
-          {
-            "name": "freeListLen",
-            "type": "u32"
-          },
-          {
-            "name": "freeListHead",
-            "type": "u32"
-          },
-          {
-            "name": "reserved",
-            "type": {
-              "array": [
-                "u8",
-                512
-              ]
-            }
-          },
-          {
-            "name": "nodes",
-            "type": {
-              "array": [
-                {
-                  "defined": "AnyNode"
-                },
-                1024
-              ]
-            }
-          }
-        ]
-      }
-    },
-    {
-      "name": "I80F48",
-      "docs": [
-        "Nothing in Rust shall use these types. They only exist so that the Anchor IDL",
-        "knows about them and typescript can deserialize it."
-      ],
-      "type": {
-        "kind": "struct",
-        "fields": [
-          {
-            "name": "val",
-            "type": "i128"
-          }
-        ]
-      }
-    },
-    {
-      "name": "PlaceOrderArgs",
-      "type": {
-        "kind": "struct",
-        "fields": [
-          {
-            "name": "side",
-            "type": {
-              "defined": "Side"
-            }
-          },
-          {
-            "name": "priceLots",
-            "type": "i64"
-          },
-          {
-            "name": "maxBaseLots",
-            "type": "i64"
-          },
-          {
-            "name": "maxQuoteLotsIncludingFees",
-            "type": "i64"
-          },
-          {
-            "name": "clientOrderId",
-            "type": "u64"
-          },
-          {
-            "name": "orderType",
-            "type": {
-              "defined": "PlaceOrderType"
-            }
-          },
-          {
-            "name": "expiryTimestamp",
-            "type": "u64"
-          },
-          {
-            "name": "selfTradeBehavior",
-            "type": {
-              "defined": "SelfTradeBehavior"
-            }
-          },
-          {
-            "name": "limit",
-            "type": "u8"
-          }
-        ]
-      }
-    },
-    {
-      "name": "PlaceOrderPeggedArgs",
-      "type": {
-        "kind": "struct",
-        "fields": [
-          {
-            "name": "side",
-            "type": {
-              "defined": "Side"
-            }
-          },
-          {
-            "name": "priceOffsetLots",
-            "type": "i64"
-          },
-          {
-            "name": "pegLimit",
-            "type": "i64"
-          },
-          {
-            "name": "maxBaseLots",
-            "type": "i64"
-          },
-          {
-            "name": "maxQuoteLotsIncludingFees",
-            "type": "i64"
-          },
-          {
-            "name": "clientOrderId",
-            "type": "u64"
-          },
-          {
-            "name": "orderType",
-            "type": {
-              "defined": "PlaceOrderType"
-            }
-          },
-          {
-            "name": "expiryTimestamp",
-            "type": "u64"
-          },
-          {
-            "name": "selfTradeBehavior",
-            "type": {
-              "defined": "SelfTradeBehavior"
-            }
-          },
-          {
-            "name": "limit",
-            "type": "u8"
-          }
-        ]
-      }
-    },
-    {
-      "name": "PlaceTakeOrderArgs",
-      "type": {
-        "kind": "struct",
-        "fields": [
-          {
-            "name": "side",
-            "type": {
-              "defined": "Side"
-            }
-          },
-          {
-            "name": "priceLots",
-            "type": "i64"
-          },
-          {
-            "name": "maxBaseLots",
-            "type": "i64"
-          },
-          {
-            "name": "maxQuoteLotsIncludingFees",
-            "type": "i64"
-          },
-          {
-            "name": "orderType",
-            "type": {
-              "defined": "PlaceOrderType"
-            }
-          },
-          {
-            "name": "limit",
-            "type": "u8"
-          }
-        ]
-      }
-    },
-    {
-      "name": "OracleType",
-      "type": {
-        "kind": "enum",
-        "variants": [
-          {
-            "name": "Pyth"
-          },
-          {
-            "name": "Stub"
-          },
-          {
-            "name": "SwitchboardV1"
-          },
-          {
-            "name": "SwitchboardV2"
-          },
-          {
-            "name": "RaydiumCLMM"
-          }
-        ]
-      }
-    },
-    {
-      "name": "OrderState",
-      "type": {
-        "kind": "enum",
-        "variants": [
-          {
-            "name": "Valid"
-          },
-          {
-            "name": "Invalid"
-          },
-          {
-            "name": "Skipped"
-          }
-        ]
-      }
-    },
-    {
-      "name": "BookSideOrderTree",
-      "type": {
-        "kind": "enum",
-        "variants": [
-          {
-            "name": "Fixed"
-          },
-          {
-            "name": "OraclePegged"
-          }
-        ]
-      }
-    },
-    {
-      "name": "EventType",
-      "type": {
-        "kind": "enum",
-        "variants": [
-          {
-            "name": "Fill"
-          },
-          {
-            "name": "Out"
-          }
-        ]
-      }
-    },
-    {
-      "name": "NodeTag",
-      "type": {
-        "kind": "enum",
-        "variants": [
-          {
-            "name": "Uninitialized"
-          },
-          {
-            "name": "InnerNode"
-          },
-          {
-            "name": "LeafNode"
-          },
-          {
-            "name": "FreeNode"
-          },
-          {
-            "name": "LastFreeNode"
-          }
-        ]
-      }
-    },
-    {
-      "name": "PlaceOrderType",
-      "type": {
-        "kind": "enum",
-        "variants": [
-          {
-            "name": "Limit"
-          },
-          {
-            "name": "ImmediateOrCancel"
-          },
-          {
-            "name": "PostOnly"
-          },
-          {
-            "name": "Market"
-          },
-          {
-            "name": "PostOnlySlide"
-          }
-        ]
-      }
-    },
-    {
-      "name": "PostOrderType",
-      "type": {
-        "kind": "enum",
-        "variants": [
-          {
-            "name": "Limit"
-          },
-          {
-            "name": "PostOnly"
-          },
-          {
-            "name": "PostOnlySlide"
-          }
-        ]
-      }
-    },
-    {
-      "name": "SelfTradeBehavior",
-      "docs": [
-        "Self trade behavior controls how taker orders interact with resting limit orders of the same account.",
-        "This setting has no influence on placing a resting or oracle pegged limit order that does not match",
-        "immediately, instead it's the responsibility of the user to correctly configure his taker orders."
-      ],
-      "type": {
-        "kind": "enum",
-        "variants": [
-          {
-            "name": "DecrementTake"
-          },
-          {
-            "name": "CancelProvide"
-          },
-          {
-            "name": "AbortTransaction"
-          }
-        ]
-      }
-    },
-    {
-      "name": "Side",
-      "type": {
-        "kind": "enum",
-        "variants": [
-          {
-            "name": "Bid"
-          },
-          {
-            "name": "Ask"
-          }
-        ]
-      }
-    },
-    {
-      "name": "SideAndOrderTree",
-      "docs": [
-        "SideAndOrderTree is a storage optimization, so we don't need two bytes for the data"
-      ],
-      "type": {
-        "kind": "enum",
-        "variants": [
-          {
-            "name": "BidFixed"
-          },
-          {
-            "name": "AskFixed"
-          },
-          {
-            "name": "BidOraclePegged"
-          },
-          {
-            "name": "AskOraclePegged"
-          }
-        ]
-      }
-    },
-    {
-      "name": "OrderParams",
-      "type": {
-        "kind": "enum",
-        "variants": [
-          {
-            "name": "Market"
-          },
-          {
-            "name": "ImmediateOrCancel",
-            "fields": [
+          },
+          {
+            name: 'Fixed',
+            fields: [
               {
-                "name": "price_lots",
-                "type": "i64"
-              }
-            ]
-          },
-          {
-            "name": "Fixed",
-            "fields": [
-              {
-                "name": "price_lots",
-                "type": "i64"
+                name: 'price_lots',
+                type: 'i64',
               },
               {
-                "name": "order_type",
-                "type": {
-                  "defined": "PostOrderType"
-                }
-              }
-            ]
-          },
-          {
-            "name": "OraclePegged",
-            "fields": [
+                name: 'order_type',
+                type: {
+                  defined: 'PostOrderType',
+                },
+              },
+            ],
+          },
+          {
+            name: 'OraclePegged',
+            fields: [
               {
-                "name": "price_offset_lots",
-                "type": "i64"
+                name: 'price_offset_lots',
+                type: 'i64',
               },
               {
-                "name": "order_type",
-                "type": {
-                  "defined": "PostOrderType"
-                }
+                name: 'order_type',
+                type: {
+                  defined: 'PostOrderType',
+                },
               },
               {
-                "name": "peg_limit",
-                "type": "i64"
-              }
-            ]
-          }
-        ]
-      }
-    },
-    {
-      "name": "OrderTreeType",
-      "type": {
-        "kind": "enum",
-        "variants": [
-          {
-            "name": "Bids"
-          },
-          {
-            "name": "Asks"
-          }
-        ]
-      }
-    }
+                name: 'peg_limit',
+                type: 'i64',
+              },
+            ],
+          },
+        ],
+      },
+    },
+    {
+      name: 'OrderTreeType',
+      type: {
+        kind: 'enum',
+        variants: [
+          {
+            name: 'Bids',
+          },
+          {
+            name: 'Asks',
+          },
+        ],
+      },
+    },
   ],
-  "events": [
-    {
-      "name": "DepositLog",
-      "fields": [
-        {
-          "name": "openOrdersAccount",
-          "type": "publicKey",
-          "index": false
-        },
-        {
-          "name": "signer",
-          "type": "publicKey",
-          "index": false
-        },
-        {
-          "name": "baseAmount",
-          "type": "u64",
-          "index": false
-        },
-        {
-          "name": "quoteAmount",
-          "type": "u64",
-          "index": false
-        }
-      ]
-    },
-    {
-      "name": "FillLog",
-      "fields": [
-        {
-          "name": "market",
-          "type": "publicKey",
-          "index": false
-        },
-        {
-          "name": "takerSide",
-          "type": "u8",
-          "index": false
-        },
-        {
-          "name": "makerSlot",
-          "type": "u8",
-          "index": false
-        },
-        {
-          "name": "makerOut",
-          "type": "bool",
-          "index": false
-        },
-        {
-          "name": "timestamp",
-          "type": "u64",
-          "index": false
-        },
-        {
-          "name": "seqNum",
-          "type": "u64",
-          "index": false
-        },
-        {
-          "name": "maker",
-          "type": "publicKey",
-          "index": false
-        },
-        {
-          "name": "makerClientOrderId",
-          "type": "u64",
-          "index": false
-        },
-        {
-          "name": "makerFee",
-          "type": "i64",
-          "index": false
-        },
-        {
-          "name": "makerTimestamp",
-          "type": "u64",
-          "index": false
-        },
-        {
-          "name": "taker",
-          "type": "publicKey",
-          "index": false
-        },
-        {
-          "name": "takerClientOrderId",
-          "type": "u64",
-          "index": false
-        },
-        {
-          "name": "takerFee",
-          "type": "i64",
-          "index": false
-        },
-        {
-          "name": "price",
-          "type": "i64",
-          "index": false
-        },
-        {
-          "name": "quantity",
-          "type": "i64",
-          "index": false
-        }
-      ]
-    },
-    {
-      "name": "MarketMetaDataLog",
-      "fields": [
-        {
-          "name": "market",
-          "type": "publicKey",
-          "index": false
-        },
-        {
-          "name": "name",
-          "type": "string",
-          "index": false
-        },
-        {
-          "name": "baseMint",
-          "type": "publicKey",
-          "index": false
-        },
-        {
-          "name": "quoteMint",
-          "type": "publicKey",
-          "index": false
-        },
-        {
-          "name": "baseDecimals",
-          "type": "u8",
-          "index": false
-        },
-        {
-          "name": "quoteDecimals",
-          "type": "u8",
-          "index": false
-        },
-        {
-          "name": "baseLotSize",
-          "type": "i64",
-          "index": false
-        },
-        {
-          "name": "quoteLotSize",
-          "type": "i64",
-          "index": false
-        }
-      ]
-    },
-    {
-      "name": "TotalOrderFillEvent",
-      "fields": [
-        {
-          "name": "side",
-          "type": "u8",
-          "index": false
-        },
-        {
-          "name": "taker",
-          "type": "publicKey",
-          "index": false
-        },
-        {
-          "name": "totalQuantityPaid",
-          "type": "u64",
-          "index": false
-        },
-        {
-          "name": "totalQuantityReceived",
-          "type": "u64",
-          "index": false
-        },
-        {
-          "name": "fees",
-          "type": "u64",
-          "index": false
-        }
-      ]
-    },
-    {
-      "name": "SetDelegateLog",
-      "fields": [
-        {
-          "name": "openOrdersAccount",
-          "type": "publicKey",
-          "index": false
-        },
-        {
-          "name": "delegate",
-          "type": {
-            "option": "publicKey"
-          },
-          "index": false
-        }
-      ]
-    },
-    {
-      "name": "SettleFundsLog",
-      "fields": [
-        {
-          "name": "openOrdersAccount",
-          "type": "publicKey",
-          "index": false
-        },
-        {
-          "name": "baseNative",
-          "type": "u64",
-          "index": false
-        },
-        {
-          "name": "quoteNative",
-          "type": "u64",
-          "index": false
-        },
-        {
-          "name": "referrerRebate",
-          "type": "u64",
-          "index": false
-        },
-        {
-          "name": "referrer",
-          "type": {
-            "option": "publicKey"
-          },
-          "index": false
-        }
-      ]
-    },
-    {
-      "name": "SweepFeesLog",
-      "fields": [
-        {
-          "name": "market",
-          "type": "publicKey",
-          "index": false
-        },
-        {
-          "name": "amount",
-          "type": "u64",
-          "index": false
-        },
-        {
-          "name": "receiver",
-          "type": "publicKey",
-          "index": false
-        }
-      ]
-    }
+  events: [
+    {
+      name: 'DepositLog',
+      fields: [
+        {
+          name: 'openOrdersAccount',
+          type: 'publicKey',
+          index: false,
+        },
+        {
+          name: 'signer',
+          type: 'publicKey',
+          index: false,
+        },
+        {
+          name: 'baseAmount',
+          type: 'u64',
+          index: false,
+        },
+        {
+          name: 'quoteAmount',
+          type: 'u64',
+          index: false,
+        },
+      ],
+    },
+    {
+      name: 'FillLog',
+      fields: [
+        {
+          name: 'market',
+          type: 'publicKey',
+          index: false,
+        },
+        {
+          name: 'takerSide',
+          type: 'u8',
+          index: false,
+        },
+        {
+          name: 'makerSlot',
+          type: 'u8',
+          index: false,
+        },
+        {
+          name: 'makerOut',
+          type: 'bool',
+          index: false,
+        },
+        {
+          name: 'timestamp',
+          type: 'u64',
+          index: false,
+        },
+        {
+          name: 'seqNum',
+          type: 'u64',
+          index: false,
+        },
+        {
+          name: 'maker',
+          type: 'publicKey',
+          index: false,
+        },
+        {
+          name: 'makerClientOrderId',
+          type: 'u64',
+          index: false,
+        },
+        {
+          name: 'makerFee',
+          type: 'i64',
+          index: false,
+        },
+        {
+          name: 'makerTimestamp',
+          type: 'u64',
+          index: false,
+        },
+        {
+          name: 'taker',
+          type: 'publicKey',
+          index: false,
+        },
+        {
+          name: 'takerClientOrderId',
+          type: 'u64',
+          index: false,
+        },
+        {
+          name: 'takerFee',
+          type: 'i64',
+          index: false,
+        },
+        {
+          name: 'price',
+          type: 'i64',
+          index: false,
+        },
+        {
+          name: 'quantity',
+          type: 'i64',
+          index: false,
+        },
+      ],
+    },
+    {
+      name: 'MarketMetaDataLog',
+      fields: [
+        {
+          name: 'market',
+          type: 'publicKey',
+          index: false,
+        },
+        {
+          name: 'name',
+          type: 'string',
+          index: false,
+        },
+        {
+          name: 'baseMint',
+          type: 'publicKey',
+          index: false,
+        },
+        {
+          name: 'quoteMint',
+          type: 'publicKey',
+          index: false,
+        },
+        {
+          name: 'baseDecimals',
+          type: 'u8',
+          index: false,
+        },
+        {
+          name: 'quoteDecimals',
+          type: 'u8',
+          index: false,
+        },
+        {
+          name: 'baseLotSize',
+          type: 'i64',
+          index: false,
+        },
+        {
+          name: 'quoteLotSize',
+          type: 'i64',
+          index: false,
+        },
+      ],
+    },
+    {
+      name: 'TotalOrderFillEvent',
+      fields: [
+        {
+          name: 'side',
+          type: 'u8',
+          index: false,
+        },
+        {
+          name: 'taker',
+          type: 'publicKey',
+          index: false,
+        },
+        {
+          name: 'totalQuantityPaid',
+          type: 'u64',
+          index: false,
+        },
+        {
+          name: 'totalQuantityReceived',
+          type: 'u64',
+          index: false,
+        },
+        {
+          name: 'fees',
+          type: 'u64',
+          index: false,
+        },
+      ],
+    },
+    {
+      name: 'SetDelegateLog',
+      fields: [
+        {
+          name: 'openOrdersAccount',
+          type: 'publicKey',
+          index: false,
+        },
+        {
+          name: 'delegate',
+          type: {
+            option: 'publicKey',
+          },
+          index: false,
+        },
+      ],
+    },
+    {
+      name: 'SettleFundsLog',
+      fields: [
+        {
+          name: 'openOrdersAccount',
+          type: 'publicKey',
+          index: false,
+        },
+        {
+          name: 'baseNative',
+          type: 'u64',
+          index: false,
+        },
+        {
+          name: 'quoteNative',
+          type: 'u64',
+          index: false,
+        },
+        {
+          name: 'referrerRebate',
+          type: 'u64',
+          index: false,
+        },
+        {
+          name: 'referrer',
+          type: {
+            option: 'publicKey',
+          },
+          index: false,
+        },
+      ],
+    },
+    {
+      name: 'SweepFeesLog',
+      fields: [
+        {
+          name: 'market',
+          type: 'publicKey',
+          index: false,
+        },
+        {
+          name: 'amount',
+          type: 'u64',
+          index: false,
+        },
+        {
+          name: 'receiver',
+          type: 'publicKey',
+          index: false,
+        },
+      ],
+    },
   ],
-  "errors": [
-    {
-      "code": 6000,
-      "name": "SomeError",
-      "msg": ""
-    },
-    {
-      "code": 6001,
-      "name": "InvalidInputNameLength",
-      "msg": "Name lenght above limit"
-    },
-    {
-      "code": 6002,
-      "name": "InvalidInputMarketExpired",
-      "msg": "Market cannot be created as expired"
-    },
-    {
-      "code": 6003,
-      "name": "InvalidInputMarketFees",
-      "msg": "Taker fees should be positive and if maker fees are negative, greater or equal to their abs value"
-    },
-    {
-      "code": 6004,
-      "name": "InvalidInputLots",
-      "msg": "Lots cannot be negative"
-    },
-    {
-      "code": 6005,
-      "name": "InvalidInputLotsSize",
-      "msg": "Lots size above market limits"
-    },
-    {
-      "code": 6006,
-      "name": "InvalidInputOrdersAmounts",
-      "msg": "Input amounts above limits"
-    },
-    {
-      "code": 6007,
-      "name": "InvalidInputCancelSize",
-      "msg": "Price lots should be greater than zero"
-    },
-    {
-      "code": 6008,
-      "name": "InvalidInputPriceLots",
-      "msg": "Expected cancel size should be greater than zero"
-    },
-    {
-      "code": 6009,
-      "name": "InvalidInputPegLimit",
-      "msg": "Peg limit should be greater than zero"
-    },
-    {
-      "code": 6010,
-      "name": "InvalidInputOrderType",
-      "msg": "The order type is invalid. A taker order must be Market or ImmediateOrCancel"
-    },
-    {
-      "code": 6011,
-      "name": "InvalidInputOrderId",
-      "msg": "Order id cannot be zero"
-    },
-    {
-      "code": 6012,
-      "name": "InvalidInputHeapSlots",
-      "msg": "Slot above heap limit"
-    },
-    {
-      "code": 6013,
-      "name": "InvalidOracleTypes",
-      "msg": "Cannot combine two oracles of different providers"
-    },
-    {
-      "code": 6014,
-      "name": "InvalidSecondOracle",
-      "msg": "Cannot configure secondary oracle without primary"
-    },
-    {
-      "code": 6015,
-      "name": "NoCloseMarketAdmin",
-      "msg": "This market does not have a `close_market_admin` and thus cannot be closed."
-    },
-    {
-      "code": 6016,
-      "name": "InvalidCloseMarketAdmin",
-      "msg": "The signer of this transaction is not this market's `close_market_admin`."
-    },
-    {
-      "code": 6017,
-      "name": "InvalidOpenOrdersAdmin",
-      "msg": "The `open_orders_admin` required by this market to sign all instructions that creates orders is missing or is not valid"
-    },
-    {
-      "code": 6018,
-      "name": "InvalidConsumeEventsAdmin",
-      "msg": "The `consume_events_admin` required by this market to sign all instructions that consume events is missing or is not valid"
-    },
-    {
-      "code": 6019,
-      "name": "IndexerActiveOO",
-      "msg": "Cannot be closed due to the existence of open orders accounts"
-    },
-    {
-      "code": 6020,
-      "name": "OraclePegInvalidOracleState",
-      "msg": "Cannot place a peg order due to invalid oracle state"
-    },
-    {
-      "code": 6021,
-      "name": "UnknownOracleType",
-      "msg": "oracle type cannot be determined"
-    },
-    {
-      "code": 6022,
-      "name": "OracleConfidence",
-      "msg": "an oracle does not reach the confidence threshold"
-    },
-    {
-      "code": 6023,
-      "name": "OracleStale",
-      "msg": "an oracle is stale"
-    },
-    {
-      "code": 6024,
-      "name": "OrderIdNotFound",
-      "msg": "Order id not found on the orderbook"
-    },
-    {
-      "code": 6025,
-      "name": "EventHeapContainsElements",
-      "msg": "Event heap contains elements and market can't be closed"
-    },
-    {
-      "code": 6026,
-      "name": "InvalidOrderPostIOC",
-      "msg": "ImmediateOrCancel is not a PostOrderType"
-    },
-    {
-      "code": 6027,
-      "name": "InvalidOrderPostMarket",
-      "msg": "Market is not a PostOrderType"
-    },
-    {
-      "code": 6028,
-      "name": "WouldSelfTrade",
-      "msg": "would self trade"
-    },
-    {
-      "code": 6029,
-      "name": "MarketHasExpired",
-      "msg": "The Market has already expired."
-    },
-    {
-      "code": 6030,
-      "name": "InvalidPriceLots",
-      "msg": "Price lots should be greater than zero"
-    },
-    {
-      "code": 6031,
-      "name": "InvalidOraclePrice",
-      "msg": "Oracle price above market limits"
-    },
-    {
-      "code": 6032,
-      "name": "MarketHasNotExpired",
-      "msg": "The Market has not expired yet."
-    },
-    {
-      "code": 6033,
-      "name": "NoOwnerOrDelegate",
-      "msg": "No correct owner or delegate."
-    },
-    {
-      "code": 6034,
-      "name": "NoOwner",
-      "msg": "No correct owner"
-    },
-    {
-      "code": 6035,
-      "name": "OpenOrdersFull",
-      "msg": "No free order index in open orders account"
-    },
-    {
-      "code": 6036,
-      "name": "BookContainsElements",
-      "msg": "Book contains elements"
-    },
-    {
-      "code": 6037,
-      "name": "OpenOrdersOrderNotFound",
-      "msg": "Could not find order in user account"
-    },
-    {
-      "code": 6038,
-      "name": "InvalidPostAmount",
-      "msg": "Amount to post above book limits"
-    },
-    {
-      "code": 6039,
-      "name": "DisabledOraclePeg",
-      "msg": "Oracle peg orders are not enabled for this market"
-    },
-    {
-      "code": 6040,
-      "name": "NonEmptyMarket",
-      "msg": "Cannot close a non-empty market"
-    },
-    {
-      "code": 6041,
-      "name": "NonEmptyOpenOrdersPosition",
-      "msg": "Cannot close a non-empty open orders account"
-    }
-  ]
+  errors: [
+    {
+      code: 6000,
+      name: 'SomeError',
+      msg: '',
+    },
+    {
+      code: 6001,
+      name: 'InvalidInputNameLength',
+      msg: 'Name lenght above limit',
+    },
+    {
+      code: 6002,
+      name: 'InvalidInputMarketExpired',
+      msg: 'Market cannot be created as expired',
+    },
+    {
+      code: 6003,
+      name: 'InvalidInputMarketFees',
+      msg: 'Taker fees should be positive and if maker fees are negative, greater or equal to their abs value',
+    },
+    {
+      code: 6004,
+      name: 'InvalidInputLots',
+      msg: 'Lots cannot be negative',
+    },
+    {
+      code: 6005,
+      name: 'InvalidInputLotsSize',
+      msg: 'Lots size above market limits',
+    },
+    {
+      code: 6006,
+      name: 'InvalidInputOrdersAmounts',
+      msg: 'Input amounts above limits',
+    },
+    {
+      code: 6007,
+      name: 'InvalidInputCancelSize',
+      msg: 'Price lots should be greater than zero',
+    },
+    {
+      code: 6008,
+      name: 'InvalidInputPriceLots',
+      msg: 'Expected cancel size should be greater than zero',
+    },
+    {
+      code: 6009,
+      name: 'InvalidInputPegLimit',
+      msg: 'Peg limit should be greater than zero',
+    },
+    {
+      code: 6010,
+      name: 'InvalidInputOrderType',
+      msg: 'The order type is invalid. A taker order must be Market or ImmediateOrCancel',
+    },
+    {
+      code: 6011,
+      name: 'InvalidInputOrderId',
+      msg: 'Order id cannot be zero',
+    },
+    {
+      code: 6012,
+      name: 'InvalidInputHeapSlots',
+      msg: 'Slot above heap limit',
+    },
+    {
+      code: 6013,
+      name: 'InvalidOracleTypes',
+      msg: 'Cannot combine two oracles of different providers',
+    },
+    {
+      code: 6014,
+      name: 'InvalidSecondOracle',
+      msg: 'Cannot configure secondary oracle without primary',
+    },
+    {
+      code: 6015,
+      name: 'NoCloseMarketAdmin',
+      msg: 'This market does not have a `close_market_admin` and thus cannot be closed.',
+    },
+    {
+      code: 6016,
+      name: 'InvalidCloseMarketAdmin',
+      msg: "The signer of this transaction is not this market's `close_market_admin`.",
+    },
+    {
+      code: 6017,
+      name: 'InvalidOpenOrdersAdmin',
+      msg: 'The `open_orders_admin` required by this market to sign all instructions that creates orders is missing or is not valid',
+    },
+    {
+      code: 6018,
+      name: 'InvalidConsumeEventsAdmin',
+      msg: 'The `consume_events_admin` required by this market to sign all instructions that consume events is missing or is not valid',
+    },
+    {
+      code: 6019,
+      name: 'IndexerActiveOO',
+      msg: 'Cannot be closed due to the existence of open orders accounts',
+    },
+    {
+      code: 6020,
+      name: 'OraclePegInvalidOracleState',
+      msg: 'Cannot place a peg order due to invalid oracle state',
+    },
+    {
+      code: 6021,
+      name: 'UnknownOracleType',
+      msg: 'oracle type cannot be determined',
+    },
+    {
+      code: 6022,
+      name: 'OracleConfidence',
+      msg: 'an oracle does not reach the confidence threshold',
+    },
+    {
+      code: 6023,
+      name: 'OracleStale',
+      msg: 'an oracle is stale',
+    },
+    {
+      code: 6024,
+      name: 'OrderIdNotFound',
+      msg: 'Order id not found on the orderbook',
+    },
+    {
+      code: 6025,
+      name: 'EventHeapContainsElements',
+      msg: "Event heap contains elements and market can't be closed",
+    },
+    {
+      code: 6026,
+      name: 'InvalidOrderPostIOC',
+      msg: 'ImmediateOrCancel is not a PostOrderType',
+    },
+    {
+      code: 6027,
+      name: 'InvalidOrderPostMarket',
+      msg: 'Market is not a PostOrderType',
+    },
+    {
+      code: 6028,
+      name: 'WouldSelfTrade',
+      msg: 'would self trade',
+    },
+    {
+      code: 6029,
+      name: 'MarketHasExpired',
+      msg: 'The Market has already expired.',
+    },
+    {
+      code: 6030,
+      name: 'InvalidPriceLots',
+      msg: 'Price lots should be greater than zero',
+    },
+    {
+      code: 6031,
+      name: 'InvalidOraclePrice',
+      msg: 'Oracle price above market limits',
+    },
+    {
+      code: 6032,
+      name: 'MarketHasNotExpired',
+      msg: 'The Market has not expired yet.',
+    },
+    {
+      code: 6033,
+      name: 'NoOwnerOrDelegate',
+      msg: 'No correct owner or delegate.',
+    },
+    {
+      code: 6034,
+      name: 'NoOwner',
+      msg: 'No correct owner',
+    },
+    {
+      code: 6035,
+      name: 'OpenOrdersFull',
+      msg: 'No free order index in open orders account',
+    },
+    {
+      code: 6036,
+      name: 'BookContainsElements',
+      msg: 'Book contains elements',
+    },
+    {
+      code: 6037,
+      name: 'OpenOrdersOrderNotFound',
+      msg: 'Could not find order in user account',
+    },
+    {
+      code: 6038,
+      name: 'InvalidPostAmount',
+      msg: 'Amount to post above book limits',
+    },
+    {
+      code: 6039,
+      name: 'DisabledOraclePeg',
+      msg: 'Oracle peg orders are not enabled for this market',
+    },
+    {
+      code: 6040,
+      name: 'NonEmptyMarket',
+      msg: 'Cannot close a non-empty market',
+    },
+    {
+      code: 6041,
+      name: 'NonEmptyOpenOrdersPosition',
+      msg: 'Cannot close a non-empty open orders account',
+    },
+  ],
 };