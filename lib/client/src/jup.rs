--- conflicted
+++ resolved
@@ -385,41 +385,28 @@
             println!("{:#?}", quote_params);
             println!("{:#?}", quote);
 
-<<<<<<< HEAD
-            // hack to fix https://github.com/coral-xyz/anchor/issues/2738
-            pub fn fixed_entry(
-                program_id: &Pubkey,
-                accounts: &[anchor_lang::prelude::AccountInfo],
-                data: &[u8],
-            ) -> anchor_lang::solana_program::entrypoint::ProgramResult {
-                let extended_lifetime_accs = unsafe {
-                    core::mem::transmute::<_, &[anchor_lang::prelude::AccountInfo<'_>]>(accounts)
-                };
-                openbook_v2::entry(program_id, extended_lifetime_accs, data)
-            }
-
-            let mut pt =
-                ProgramTest::new("openbook_v2", openbook_v2::id(), processor!(fixed_entry));
-
-            pt.add_account(market, market_account.account.clone());
-            for (pubkey, account) in accounts_map.iter() {
-                pt.add_account(*pubkey, account.clone());
-            }
-
-            let initial_amount = 1_000_000_000_000_000;
-=======
             if openbook.market.open_orders_admin.is_some() {
                 println!("Permissioned market");
                 assert_eq!(quote.in_amount, 0);
                 assert_eq!(quote.out_amount, 0);
                 assert!(quote.not_enough_liquidity);
             } else {
-                let mut pt = ProgramTest::new(
-                    "openbook_v2",
-                    openbook_v2::id(),
-                    processor!(openbook_v2::entry),
-                );
->>>>>>> 7ff8b268
+                // hack to fix https://github.com/coral-xyz/anchor/issues/2738
+                pub fn fixed_entry(
+                    program_id: &Pubkey,
+                    accounts: &[anchor_lang::prelude::AccountInfo],
+                    data: &[u8],
+                ) -> anchor_lang::solana_program::entrypoint::ProgramResult {
+                    let extended_lifetime_accs = unsafe {
+                        core::mem::transmute::<_, &[anchor_lang::prelude::AccountInfo<'_>]>(
+                            accounts,
+                        )
+                    };
+                    openbook_v2::entry(program_id, extended_lifetime_accs, data)
+                }
+
+                let mut pt =
+                    ProgramTest::new("openbook_v2", openbook_v2::id(), processor!(fixed_entry));
 
                 pt.add_account(market, market_account.account.clone());
                 for (pubkey, account) in accounts_map.iter() {
